#include <torch/csrc/jit/passes/quantization.h>
#include <torch/csrc/jit/passes/constant_propagation.h>
#include <torch/csrc/jit/passes/fuse_linear.h>
#include <torch/csrc/jit/passes/quantization_patterns.h>
#include <torch/csrc/jit/passes/subgraph_rewrite.h>

#include <torch/csrc/jit/ir.h>
#include <torch/csrc/jit/irparser.h>
#include <torch/csrc/jit/jit_log.h>
#include <torch/csrc/jit/node_hashing.h>
#include <torch/csrc/jit/operator.h>
#include <torch/csrc/jit/script/schema_matching.h>
#include <torch/csrc/jit/subgraph_matcher.h>

#include <algorithm>
#include <stack>

namespace torch {
namespace jit {
namespace {

// This struct contains a compiled IR pattens slated for use in the
// findPatternMatches function. The struct encapsulates the common
// information from parseIR that is used in conjunction with the
// pattern matching facility. A const instance of this struct can
// also be stored away to cache the compiled IR pattern and reduce
// runtime cost
struct PatternInfo {
  std::string pattern_string;
  std::unique_ptr<Graph> pattern_graph;
  std::unordered_map<std::string, Value*> vmap;

  static PatternInfo parse_from_str(std::string pattern_string) {
    PatternInfo rv{std::move(pattern_string),
                   at::guts::make_unique<Graph>(),
                   decltype(vmap){}};
    script::parseIR(rv.pattern_string, rv.pattern_graph.get(), rv.vmap);
    return rv;
  }
};

struct PatternsAndModules {
  bool is_conv;
  bool is_per_channel;
  const PatternInfo& pattern;
  script::Module packed_params_module;
};

static Value* getValue(
    const std::string& name,
    const std::unordered_map<const Value*, Value*>& match_vmap,
    const std::unordered_map<std::string, Value*>& vmap) {
  return match_vmap.at(vmap.at(name));
}

static c10::optional<IValue> getIValue(
    const std::string& name,
    const std::unordered_map<const Value*, Value*>& match_vmap,
    const std::unordered_map<std::string, Value*>& vmap) {
  return toIValue(getValue(name, match_vmap, vmap));
}

void fillQConfigMap(
    const script::Module& module,
    const QConfigDict& qconfig_dict,
    ModuleQConfigMap& map,
    const std::string& key = "",
    const c10::optional<QConfig>& parent_qconfig = c10::nullopt) {
  c10::optional<QConfig> qconfig;
  if (qconfig_dict.find(key) != qconfig_dict.end()) {
    qconfig = qconfig_dict.at(key);
  } else {
    qconfig = parent_qconfig;
  }
  map[module._ivalue()] = qconfig;

  for (const script::NameModule& s : module.named_children()) {
    std::string child_key;
    if (key == "") {
      child_key = s.name;
    } else {
      child_key = key + "." + s.name;
    }
    fillQConfigMap(s.value._ivalue(), qconfig_dict, map, child_key, qconfig);
  }
}

std::string getFuncName(Value* func_value) {
  auto func_node = func_value->node();
  auto func = func_node->output()->type()->expect<FunctionType>()->function();
  const auto& qname = func->qualname();
  const auto& name = qname.qualifiedName();
  auto rdot_idx = name.rfind('.');
  if (rdot_idx != std::string::npos) {
    return name.substr(rdot_idx + 1, name.length());
  } else {
    return name;
  }
}

bool nodeQuantizable(Node* n) {
  static std::vector<std::string> call_funcs = {
      "conv2d",
      "linear",
      "relu",
  };
  std::vector<Symbol> aten_funcs = {
      Symbol::aten("addmm"), Symbol::aten("matmul"), Symbol::aten("add_")};
  std::transform(
      call_funcs.begin(),
      call_funcs.end(),
      std::back_inserter(aten_funcs),
      [](const std::string& s) { return Symbol::aten(s); });
  bool is_quantizable =
      std::find(aten_funcs.begin(), aten_funcs.end(), n->kind()) !=
      aten_funcs.end();
  if (n->kind() == prim::CallFunction) {
    auto func_name = getFuncName(n->inputs()[0]);
    is_quantizable |=
        std::find(call_funcs.begin(), call_funcs.end(), func_name) !=
        call_funcs.end();
  }
  return is_quantizable;
}

bool valueNeedsToBeQuantized(Value* v) {
  if (!v->type()->isSubtypeOf(TensorType::get())) {
    return false;
  }
  // Check whether producer is quantizable
  if (nodeQuantizable(v->node())) {
    return true;
  }
  // Check whether user is quantizable
  for (const auto& use : v->uses()) {
    if (nodeQuantizable(use.user)) {
      return true;
    }
  }
  return false;
}

class InsertObserversHelper {
 public:
  explicit InsertObserversHelper(const ModuleQConfigMap& map)
      : module_qconfig_map_(map) {}
  void insertObservers(script::Module& module, const std::string& method_name);

 private:
  Node* insertObserverFor(
      Value* v,
      Graph* g,
      script::Module& module,
      const QConfig& qconfig);

  void findIntermediateValuesInPattern(
      Graph& graph,
      const PatternInfo& pattern);

  void addIntermediateValuesToSkipObserver(
      const script::Module& module,
      const std::string& method_name);

  const ModuleQConfigMap& module_qconfig_map_;
  // Values we want to skip observing, used to skip values in
  // the middle of the ops that are supposed to be fused, e.g.
  // the output value of conv in the conv - relu pattern
  std::unordered_set<Value*> values_to_skip_;
  // Unique id generator for observer module, used for generating
  // unique observer names when we insert observer module, we
  // record the current unique id used to avoid incrementing from 0
  // every time to find a unique id.
  int uid_ = 0;

  // These are the IR patterns we match to skip inserting observers.
  // They are compiled once on construction and used repeatedly within
  // the pass.
  const PatternInfo conv_functional_relu = PatternInfo::parse_from_str(R"(
graph(%self, %input, %inplace):
    %relu = prim::Constant[name="relu"]()
    %conv = match::module[name="Conv2d"](%self)
    %intermediate_val = prim::CallMethod[name="forward"](%conv, %input)
    %r = prim::CallFunction(%relu, %intermediate_val, %inplace)
    return (%r) )");
  const PatternInfo conv_relu_module = PatternInfo::parse_from_str(R"(
graph(%self, %input):
    %conv = match::module[name="Conv2d"](%self)
    %intermediate_val = prim::CallMethod[name="forward"](%conv, %input)
    %relu = match::module[name="ReLU"](%self)
    %r = prim::CallMethod[name="forward"](%relu, %intermediate_val)
    return (%r) )");
  const PatternInfo matmul_add = PatternInfo::parse_from_str(R"(
graph(%input, %weight, %bias, %4):
     %weight_t = aten::t(%weight)
     %intermediate_val = aten::matmul(%input, %weight_t)
     %res = aten::add_(%intermediate_val, %bias, %4)
     return (%res) )");
  const std::vector<std::reference_wrapper<const PatternInfo>> patterns = {
      conv_functional_relu,
      conv_relu_module,
      matmul_add};
};

bool isBiasOfConvOrLinear(Value* v) {
  for (const Use& u : v->uses()) {
    if (u.user->kind() == Symbol::aten("conv2d")) {
      if (v == u.user->inputs().at(2)) {
        return true;
      }
    } else if (u.user->kind() == prim::CallFunction) {
      auto func_name = getFuncName(u.user->inputs()[0]);
      if (func_name == "linear" && v == u.user->inputs().at(3)) {
        return true;
      }
    }
  }
  return false;
}

bool isWeightOfConvOrLinear(Value* v) {
  for (const Use& u : v->uses()) {
    if (u.user->kind() == Symbol::aten("conv2d") &&
        v == u.user->inputs().at(1)) {
      return true;
    } else if (
        u.user->kind() == prim::CallFunction &&
        getFuncName(u.user->inputs()[0]) == "linear" &&
        v == u.user->inputs().at(2)) {
      return true;
    }
  }
  return false;
}

void replaceConvolutionWithConv2d(std::shared_ptr<Graph>& graph) {
  std::string convolution = R"(
graph(%a, %w, %b, %stride, %padding, %dilation, %transposed, %output_padding, %groups, %benchmark, %deterministic, %cudnn_enabled):
        %r = aten::_convolution(%a, %w, %b, %stride, %padding, %dilation, %transposed, %output_padding, %groups, %benchmark, %deterministic, %cudnn_enabled)
        return (%r) )";

  std::string conv2d = R"(
graph(%a, %w, %b, %stride, %padding, %dilation, %transposed, %output_padding, %groups, %benchmark, %deterministic, %cudnn_enabled):
        %r = aten::conv2d(%a, %w, %b, %stride, %padding, %dilation, %groups)
        return (%r) )";

  // Filter the unsupported case
  auto filter = [](const Match& match,
                   const std::unordered_map<std::string, Value*>& vmap) {
    const auto& match_vmap = match.values_map;
    auto transposed_value =
        getIValue("transposed", match_vmap, vmap).value().toBool();
    auto benchmark_value =
        getIValue("benchmark", match_vmap, vmap).value().toBool();
    auto deterministic_value =
        getIValue("deterministic", match_vmap, vmap).value().toBool();
    auto cudnn_enabled_value =
        getIValue("cudnn_enabled", match_vmap, vmap).value().toBool();
    auto output_padding_value =
        getIValue("output_padding", match_vmap, vmap).value().toIntList();

    if (!transposed_value && !benchmark_value && !deterministic_value &&
        cudnn_enabled_value && (output_padding_value[0] == 0) &&
        (output_padding_value[1] == 0)) {
      return true;
    }
    return false;
  };

  SubgraphRewriter rewriter;
  rewriter.RegisterRewritePattern(convolution, conv2d);
  rewriter.runOnGraph(graph, filter);
}

// Clone observer module and add it to the original module,
// and insert a call to observer forward function
Node* InsertObserversHelper::insertObserverFor(
    Value* v,
    Graph* g,
    script::Module& module,
    const QConfig& qconfig) {
  // Skip observing bias
  if (isBiasOfConvOrLinear(v)) {
    return nullptr;
  }

  script::Module observer_module;
  if (isWeightOfConvOrLinear(v)) {
    TORCH_CHECK(
        v->uses().size() == 1,
        "We only support weight being used by one node.");
    observer_module = std::get<1>(qconfig);
  } else {
    observer_module = std::get<0>(qconfig);
  }

  script::Module observer = observer_module.clone();
  std::string observer_name = "_observer_" + c10::to_string(uid_++);
  while (module.hasattr(observer_name)) {
    observer_name = "_observer_" + c10::to_string(uid_++);
  }
  module.register_module(observer_name, observer);

  // Get handle of observer module
  Node* observer_instance =
      g->createGetAttr(g->inputs()[0], observer_name)->insertAfter(v->node());
  observer_instance->output()->setDebugName(observer_name);

  {
    WithInsertPoint guard(observer_instance->next());
    // Match arguments to types of observer's arguments
    script::MatchedSchema forward_matched_schema = script::matchSchema(
        observer.get_method("forward").function().getSchema(),
        v->node()->sourceRange(),
        *g,
        {observer_instance->output(), v},
        {});
    // Insert call to observer's forward
    Node* call = g->insertMethodCall("forward", forward_matched_schema)->node();
    call->output()->copyMetadata(v);

    // Replace v with the output of observer
    v->replaceAllUsesWith(call->output());
    // The above also replaced the input to `call`, so switch it back to
    // the correct value
    call->replaceInput(1, v);
    return call;
  }
}

void InsertObserversHelper::findIntermediateValuesInPattern(
    Graph& graph,
    const PatternInfo& pattern) {
  const Graph& pattern_graph = *pattern.pattern_graph;
  const std::unordered_map<std::string, Value*>& vmap = pattern.vmap;

  const auto& matches = findPatternMatches(pattern_graph, graph);
  for (const auto& match : matches) {
    auto output_value = vmap.at("intermediate_val");
    TORCH_INTERNAL_ASSERT(
        match.values_map.find(output_value) != match.values_map.end(),
        "Didn't find Value output in match result.");
    values_to_skip_.emplace(match.values_map.at(output_value));
  }
}

void InsertObserversHelper::addIntermediateValuesToSkipObserver(
    const script::Module& module,
    const std::string& method_name) {
  script::Method method = module.get_method(method_name);
  auto graph = method.graph();

  for (const auto& pattern : patterns) {
    findIntermediateValuesInPattern(*graph, pattern);
  }
}

void InsertObserversHelper::insertObservers(
    script::Module& module,
    const std::string& method_name) {
  if (!module_qconfig_map_.count(module._ivalue())) {
    // the module is added by us, e.g.: observer module
    return;
  }

  script::Method method = module.get_method(method_name);
  auto graph = method.graph();
  ConstantPropagation(graph);
  // must do constant propagation first before replacement
  replaceConvolutionWithConv2d(graph);
  addIntermediateValuesToSkipObserver(module, method_name);
  // For storing all values that need to be instrumented with an observer call.
  std::vector<Value*> values_to_observe;

  // For traversing all blocks in the graph including subblocks.
  std::stack<Block*> blocks_to_visit;

  // Mark observer nodes for inputs so we dont add observers
  // for observers while traversing graph
  std::unordered_set<Node*> observer_for_input;

  // Add observer for external input nodes excluding parameters
  // These are treated as activation as they vary across batches
  // and need to be observed.

  // prim::Param nodes do not belong to the graph. Hence the Insert
  // point is the beginning of graph node. This also safe guards against
  // observing a potentially mutated value due to some in-place operation
  for (size_t idx = 1; idx < method.num_inputs(); ++idx) {
    auto& v = graph->inputs()[idx];
    if (!values_to_skip_.count(v) && valueNeedsToBeQuantized(v)) {
      auto qconfig = module_qconfig_map_.at(module._ivalue());
      if (qconfig) {
        auto observer_node =
            insertObserverFor(v, v->owningGraph(), module, qconfig.value());
        if (observer_node) {
          observer_for_input.emplace(observer_node);
        }
      }
    }
  }

  blocks_to_visit.push(graph->block());
  while (!blocks_to_visit.empty()) {
    Block* b = blocks_to_visit.top();
    blocks_to_visit.pop();
    for (Node* n : b->nodes()) {
      // Skip observer nodes
      if (observer_for_input.count(n) != 0) {
        continue;
      }

      // Record all outputs in the values_to_observe - we'll later add observers
      // for all values from it.
      for (Value* v : n->outputs()) {
        if (!values_to_skip_.count(v) && valueNeedsToBeQuantized(v)) {
          values_to_observe.push_back(v);
        }
      }

      if (n->kind() == prim::CallMethod) {
        // If we find a call to a method of a child module,
        // we'll recursively insert observers for the forward function to
        // the child module.
        auto module_instance = n->inputs()[0];
        auto module_method_name = n->s(attr::name);
        script::Module callee_module;
        if (module_instance->node()->kind() == prim::GetAttr) {
          auto child_module_name = module_instance->node()->s(attr::name);
          callee_module = module.attr(child_module_name).toModule();
        } else {
          TORCH_INTERNAL_ASSERT(
              module_instance == graph->inputs()[0],
              "We only support call method either on %self"
              "or child instance in insert_observers_pass right now");
          callee_module = module;
        }
        auto method_graph =
            callee_module.get_method(module_method_name).graph();
        // Recursively insert observer for the forward function of child
        // module
        insertObservers(callee_module, module_method_name);
      }

      for (Block* subblock : n->blocks()) {
        blocks_to_visit.push(subblock);
      }
    }
  }

  // Actually add observer nodes.
  for (Value* v : values_to_observe) {
    auto qconfig = module_qconfig_map_.at(module._ivalue());
    // Skip inserting observer if no qconfig is specified
    if (qconfig) {
      insertObserverFor(v, v->owningGraph(), module, qconfig.value());
    }
  }
}

void insertQuantDeQuantCall(
    Value* v,
    const IValue& qparams,
    const IValue& scalar_type) {
  Graph* g = v->node()->owningGraph();
  auto tp = qparams.toTuple();
  at::Tensor scale = tp->elements()[0].toTensor().to(at::kFloat);
  at::Tensor zero_point = tp->elements()[1].toTensor().to(at::kInt);

  bool is_per_channel = scale.numel() > 1;
  std::string quantize_func;
  std::vector<Value*> inputs = {v};

  // Inserting before insert point
  WithInsertPoint ins(v->node()->next());
  if (is_per_channel) {
    quantize_func = "quantize_per_channel";
    inputs.push_back(g->insertConstant(scale));
    inputs.push_back(g->insertConstant(zero_point));
    inputs.push_back(g->insertConstant(tp->elements()[2].toInt()));
  } else {
    quantize_func = "quantize_per_tensor";
    inputs.push_back(g->insertConstant(scale.item<double>()));
    inputs.push_back(g->insertConstant(zero_point.item<int64_t>()));
  }
  Value* scalar_type_val = g->insertConstant(IValue(scalar_type));
  inputs.push_back(scalar_type_val);

  Node* quant = g->create(at::Symbol::aten(quantize_func), inputs);
  quant->output()->setDebugName(v->debugName() + ".quant");
  g->insertNode(quant);

  // two passes to insert the dequant for every usage
  // in first pass, identify all the nodes using "v"
  std::vector<Node*> use_nodes;
  for (const auto& use : v->uses()) {
    auto cur = use.user;
    if(cur != quant) {
      use_nodes.push_back(cur);
    }
  }

  // in second pass, replace the input "v" with dequant output
  for (size_t i = 0; i < use_nodes.size(); ++i) {
    Node* dequant = g->create(at::Symbol::aten("dequantize"), {quant->output()});
    dequant->output()->setDebugName(v->debugName() + ".dequant." + c10::guts::to_string(i));
    use_nodes[i]->replaceInputWith(v, dequant->output());
    g->insertNode(dequant);
  }
}

// find the observer for Value `v` and return the name of the observer
c10::optional<std::string> findObserverName(Value* v) {
  // Note that here we just check for the name of observer, but the ideally
  // we should be comparing the type of observer, this is a temporary
  // work around until data only clone of module.clone is supported.
  Node* n = v->node();
  if (n->kind() == prim::CallMethod && n->s(attr::name) == "forward") {
    auto module_instance = n->inputs().at(0);
    if (module_instance->node()->kind() == prim::GetAttr &&
        module_instance->node()->s(attr::name).find("_observer_") !=
            std::string::npos) {
      return module_instance->node()->s(attr::name);
    }
  }
  return c10::nullopt;
}

class QuantizeHelper {
 public:
  QuantizeHelper(script::Module& m) : module_(m) {}
  // quantization parameters and scalar type
  std::tuple<IValue, IValue> getQParams(Value* v);
  c10::optional<script::Module> findChildModuleToQuantize(
      Value* child_instance);
  void collectObserverNodesAndValueToQuantize(Value*);
  void removeObservers();
  void quantizeTensors();

 private:
  script::Module& module_;
  std::vector<std::string> observer_modules_to_remove_;
  std::vector<Node*> nodes_to_destroy_;
  std::vector<Value*> values_to_quantize_;
  std::unordered_map<Value*, std::tuple<IValue, IValue> > values_to_qparams_;
};

void QuantizeHelper::collectObserverNodesAndValueToQuantize(Value* v) {
  auto observer_name = findObserverName(v);
  if (!observer_name) {
    return;
  }
  observer_modules_to_remove_.push_back(observer_name.value());

  Node* observer = v->node();
  TORCH_INTERNAL_ASSERT(
      observer->kind() == prim::CallMethod &&
      observer->s(attr::name) == "forward" &&
      observer->inputs()[0]->node()->kind() == prim::GetAttr &&
      observer->inputs()[0]->node()->s(attr::name) == observer_name);

  // Observer forward call node
  nodes_to_destroy_.push_back(observer);
  // GetAttr node for observer module
  nodes_to_destroy_.push_back(observer->inputs()[0]->node());
  Value* new_value = observer->input(1);
  v->replaceAllUsesWith(new_value);
  values_to_quantize_.push_back(new_value);
  values_to_qparams_.insert({new_value, getQParams(v)});
}

void QuantizeHelper::removeObservers() {
  for (auto& n : nodes_to_destroy_) {
    n->removeAllInputs();
  }
  for (auto& n : nodes_to_destroy_) {
    n->destroy();
  }
  // Remove observer modules from last one to first one in order to
  // reduce the time complexity, assuming all the observer modules
  // are added after the existing modules, we'll have complexity of
  // O(N) where N is number of observer moduels with this optimization
  for (int64_t i = observer_modules_to_remove_.size() - 1; i >= 0; --i) {
    auto observer_name = observer_modules_to_remove_[i];
    module_._ivalue()->unsafeRemoveAttr(observer_name);
    module_.type()->unsafeRemoveAttribute(observer_name);
  }
}

void QuantizeHelper::quantizeTensors() {
  for (auto& v : values_to_quantize_) {
    TORCH_INTERNAL_ASSERT(values_to_qparams_.count(v));
    auto tp = values_to_qparams_[v];
    auto qparams = std::get<0>(tp);
    auto scalar_type = std::get<1>(tp);
    insertQuantDeQuantCall(v, qparams, scalar_type);
  }
  // no need to clear the vector or map
}

void checkGetQParamsResult(const IValue& qparams) {
  TORCH_CHECK(
      qparams.isTuple(),
      "`get_qparams` function is expected to return a "
      "Tuple, but got:",
      qparams.tagKind());
  auto tp = qparams.toTuple();
  TORCH_CHECK(
      tp->elements().size() == 2 || tp->elements().size() == 3,
      "`get_qparams` function is expected to return a "
      "Tuple of size 2 or 3, got Tuple of size ",
      tp->elements().size());
  // Expect first two elements of the tuple to be Tensor
  for (size_t i = 0; i < 2; ++i) {
    TORCH_CHECK(
        tp->elements()[i].isTensor(),
        "Element of Tuple is expected to be Tensor, but element ",
        i,
        " has type: ",
        tp->elements()[i].tagKind());
  }
  // Expect the third elements of the tuple to be int
  if (tp->elements().size() == 3) {
    TORCH_CHECK(
        tp->elements()[2].isInt(),
        "Element of Tuple is expected to be int, but element ",
        2,
        " has type: ",
        tp->elements()[2].tagKind());
  }
}

std::tuple<IValue, IValue> QuantizeHelper::getQParams(Value* v) {
  TORCH_INTERNAL_ASSERT(v->type()->isSubtypeOf(TensorType::get()));
  auto observer_name = findObserverName(v);
  TORCH_INTERNAL_ASSERT(
      observer_name,
      "getQParams expects the corresponding observer for ",
      v->debugName(),
      " exists.");
  auto observer_module = module_.attr(observer_name.value()).toModule();
  auto get_qparams = observer_module.get_method("get_qparams");
  IValue qparams = get_qparams(std::vector<IValue>());
  checkGetQParamsResult(qparams);
  auto scalar_type = observer_module.attr("dtype");
  TORCH_CHECK(scalar_type.toScalarType() != at::ScalarType::Undefined,
              "dtype of observer can't be undefined");
  return std::make_tuple(qparams, scalar_type);
}

c10::optional<script::Module> QuantizeHelper::findChildModuleToQuantize(
    Value* child_instance) {
  TORCH_INTERNAL_ASSERT(
      child_instance->node()->kind() == prim::GetAttr,
      "Child instance should come from GetAttr.");
  auto child_module_name = child_instance->node()->s(attr::name);
  if (child_module_name.find("_observer_") == std::string::npos) {
    return module_.attr(child_module_name).toModule();
  }
  return c10::nullopt;
}

void InsertQuantDeQuantImpl(
    script::Module& module,
    const std::string& method_name) {
  script::Method method = module.get_method(method_name);
  auto graph = method.graph();

  // prim::Param nodes do not belong to the graph. Hence the Insert
  // point is the beginning of graph node. This also safe guards against
  // observing a potentially mutated value due to some in-place operation
  std::vector<Value*> input_values;
  for (size_t idx = 1; idx < method.num_inputs(); ++idx) {
    auto& v = graph->inputs()[idx];
    if (v->type()->isSubtypeOf(TensorType::get())) {
      input_values.push_back(v);
    }
  }

  QuantizeHelper qh(module);
  std::stack<Block*> blocks_to_visit;
  blocks_to_visit.push(graph->block());
  while (!blocks_to_visit.empty()) {
    Block* b = blocks_to_visit.top();
    blocks_to_visit.pop();
    for (auto it = b->nodes().begin(), end = b->nodes().end(); it != end;) {
      Node* n = *it++;
      for (Value* v : n->outputs()) {
        if (!v->type()->isSubtypeOf(TensorType::get())) {
          continue;
        }
        if (v->node()->kind() == prim::CallMethod) {
          auto module_instance = v->node()->inputs()[0];
          auto module_method_name = v->node()->s(attr::name);
          c10::optional<script::Module> m;
          // calling method on self
          if (module_instance == graph->inputs()[0]) {
            m = module;
          } else {
            m = qh.findChildModuleToQuantize(module_instance);
          }
          if (m) {
            InsertQuantDeQuantImpl(m.value(), module_method_name);
          }
        }
        qh.collectObserverNodesAndValueToQuantize(v);
      }

      for (Block* subblock : n->blocks()) {
        blocks_to_visit.push(subblock);
      }
    }
  }

  for (Value* v : input_values) {
    qh.collectObserverNodesAndValueToQuantize(v);
  }
  qh.removeObservers();
  qh.quantizeTensors();
}

void insertPrepackUnpackForLinear(std::shared_ptr<Graph>& graph) {
  std::string linear_with_quant = R"(
graph(%linear, %a_dequant, %w_quant, %b):
        %w_dequant = aten::dequantize(%w_quant)
        %r = prim::CallFunction(%linear, %a_dequant, %w_dequant, %b)
        return (%r) )";

  std::string linear_with_quant_prepack = R"(
graph(%linear, %a_dequant, %w_quant, %b):
        %packed_params = quantized::linear_prepack(%w_quant, %b)
        %w_quant_unpacked : Tensor, %b_unpacked : Tensor? = quantized::linear_unpack(%packed_params)
        %w_dequant = aten::dequantize(%w_quant_unpacked)
        %r = prim::CallFunction(%linear, %a_dequant, %w_dequant, %b)
        return (%r) )";

  // Filter to match linear CallFunction
  auto filter = [](const Match& match,
                   const std::unordered_map<std::string, Value*>& vmap) {
    const auto& match_vmap = match.values_map;
    auto linear_value = match_vmap.at(vmap.at("linear"));
    auto func_name = getFuncName(linear_value);
    if (func_name == "linear") {
      return true;
    }
    return false;
  };

  SubgraphRewriter rewriter;
  rewriter.RegisterRewritePattern(linear_with_quant, linear_with_quant_prepack);
  rewriter.runOnGraph(graph, filter);
}

void insertPrepackUnpackForConv2d(std::shared_ptr<Graph>& graph) {
  std::string conv_with_quant = R"(
graph(%a_dequant, %w_quant, %b, %stride, %padding, %dilation, %groups):
        %w_dequant = aten::dequantize(%w_quant)
        %r = aten::conv2d(%a_dequant, %w_dequant, %b, %stride, %padding, %dilation, %groups)
        return (%r) )";

  std::string conv_with_quant_prepack = R"(
graph(%a_dequant, %w_quant, %b, %stride, %padding, %dilation, %groups):
        %packed_params = quantized::conv2d_prepack(%w_quant, %b, %stride, %padding, %dilation, %groups)
        %w_quant_unpacked : Tensor, %b_unpacked : Tensor? = quantized::conv2d_unpack(%packed_params)
        %w_dequant = aten::dequantize(%w_quant_unpacked)
        %r = aten::conv2d(%a_dequant, %w_dequant, %b_unpacked, %stride, %padding, %dilation, %groups)
        return (%r) )";

  SubgraphRewriter rewriter;
  rewriter.RegisterRewritePattern(conv_with_quant, conv_with_quant_prepack);
  rewriter.runOnGraph(graph);
}

c10::optional<IValue> toTwoElementIntList(Value* v) {
  auto* n = v->node();
  if (n->kind() == prim::Constant) {
    auto iv = toIValue(v);
    if (iv && iv.value().isIntList() && iv.value().toIntList().size() == 2) {
      return iv;
    }
  }

  if (n->kind() == prim::ListConstruct && n->inputs().size() == 2) {
    auto e0 = toIValue(n->inputs()[0]);
    auto e1 = toIValue(n->inputs()[1]);
    if (!e0 || !e1 || !e0.value().isInt() || !e1.value().isInt()) {
      return c10::nullopt;
    }
    return IValue(c10::List<int64_t>({e0.value().toInt(), e1.value().toInt()}));
  }
  return c10::nullopt;
}
} // namespace

TORCH_API script::Module InsertObservers(
    script::Module& input_module,
    const std::string& method_name,
    const QConfigDict& qconfig_dict,
    bool inplace) {
  script::Module module = inplace ? input_module : input_module.clone();
  ModuleQConfigMap module_qconfig_map;
  fillQConfigMap(module, qconfig_dict, module_qconfig_map);
  InsertObserversHelper helper(module_qconfig_map);
  helper.insertObservers(module, method_name);
  return module;
}

script::Module InsertQuantDeQuant(
    script::Module& input_module,
    const std::string& method_name,
    bool inplace) {
  script::Module module = inplace ? input_module : input_module.clone();
  InsertQuantDeQuantImpl(module, method_name);

  // NOTE: Remove observer module does not work right now, we'll return
  // the module with observer modules as a temporary workaround
  // TODO: remove observer modules after we have a remove_module API
  return module;
}

void FoldQuantNodesIntoInputsOutputs(std::shared_ptr<Graph>& graph) {
  throw std::runtime_error("Pass not implemented yet!");
}

void QuantFusion(std::shared_ptr<Graph>& graph) {
  for (const auto& item : quant_fusion_pattern_and_replacements()) {
    SubgraphRewriter rewriter;
    rewriter.RegisterRewritePattern(item.first, item.second);
    rewriter.runOnGraph(graph);
  }
}

struct ConvBNParameters {
  at::Tensor conv_w;
  at::Tensor conv_b;
  at::Tensor bn_rm;
  at::Tensor bn_rv;
  double bn_eps = 0.0;
  at::Tensor bn_w;
  at::Tensor bn_b;
};

/**
 * Given the current weight and bias tensors of a Conv2d module and parameters
 * of the BatchNorm2d module we're folding with, compute the updated values for
 * the weight and bias.
 *
 * The function is basically copied from torch/nn/utils/fusion.py
 */
static std::tuple<at::Tensor, at::Tensor> computeUpdatedConvWeightAndBias(
    const ConvBNParameters& p) {
  at::Tensor bn_var_rsqrt = at::rsqrt(p.bn_rv + p.bn_eps);
  at::Tensor new_w = p.conv_w * (p.bn_w * bn_var_rsqrt).reshape({-1, 1, 1, 1});
  at::Tensor new_b = (p.conv_b - p.bn_rm) * bn_var_rsqrt * p.bn_w + p.bn_b;
  return std::make_tuple(new_w, new_b);
}

static bool hastensor(script::Module& m, const char* name) {
  return m.hasattr(name) && m.attr(name).isTensor();
}

static bool tryExtractingConvBNParameters(
    script::Module& conv,
    script::Module& bn,
    ConvBNParameters& r) {
  if (!hastensor(conv, "weight") || !hastensor(bn, "weight") ||
      !hastensor(bn, "bias") || !hastensor(bn, "running_mean") ||
      !hastensor(bn, "running_var")) {
    return false;
  }

  r.bn_rm = bn.attr("running_mean").toTensor();
  r.bn_rv = bn.attr("running_var").toTensor();
  r.bn_eps = 1e-5; // TODO: allow access to the actual value. NOLINT
                   // Now we cannot do it because we inline all fields that are
                   // in __constants__ and lose all tracks of them.
  r.bn_w = bn.attr("weight").toTensor();
  r.bn_b = bn.attr("bias").toTensor();

  r.conv_w = conv.attr("weight").toTensor();
  if (conv.hasattr("bias")) {
    r.conv_b = conv.attr("bias").toTensor();
  } else {
    r.conv_b = at::zeros_like(r.bn_rm);
  }

  return true;
}

void FoldConvBatchNorm2d(const script::Module& module) {
  const PatternInfo pattern = PatternInfo::parse_from_str(R"IR(
graph(%self, %x):
    %conv_submodule = match::module[name="Conv2d"](%self)
    %conv_out = prim::CallMethod[name="forward"](%conv_submodule, %x)
    %bn_submodule = match::module[name="BatchNorm2d"](%self)
    %bn_out = prim::CallMethod[name="forward"](%bn_submodule, %conv_out)
    return (%bn_out))IR");

  const Graph& pattern_graph = *pattern.pattern_graph;
  const auto& vmap = pattern.vmap;
  Value* pattern_conv_out = vmap.at("conv_out");
  Value* pattern_bn_out = vmap.at("bn_out");
  Value* pattern_conv_submodule = vmap.at("conv_submodule");
  Value* pattern_bn_submodule = vmap.at("bn_submodule");
  Node* pattern_conv = pattern_conv_out->node();
  Node* pattern_bn = pattern_bn_out->node();

  // We will put submodules into this worklist and keep processing items from it
  // one by one. We start by just putting the top module there.
  std::stack<script::Module> worklist({module});
  while (!worklist.empty()) {
    script::Module current = worklist.top();
    worklist.pop();

    // Queue submodules for processing
    for (const script::Module& submodule : current.children()) {
      worklist.push(submodule);
    }

    // Process forward method of the current module
    std::unordered_map<Value*, Value*> rewrite_map;
    std::vector<Value*> values_to_rewrite;
    std::unordered_set<Node*> nodes_to_delete;

    script::Method method = current.get_method("forward");
    GRAPH_DUMP(
        current.type()->name()->name() +
            "::forward() before Conv2d-BatchNorm2d folding",
        method.graph());
    const auto& matches = findPatternMatches(pattern_graph, *method.graph());

    for (const Match& match : matches) {
      GRAPH_DEBUG("Checking next match...");
      Node* matched_conv = match.nodes_map.at(pattern_conv);
      Node* matched_bn = match.nodes_map.at(pattern_bn);
      Node* matched_conv_submodule =
          match.values_map.at(pattern_conv_submodule)->node();
      Node* matched_bn_submodule =
          match.values_map.at(pattern_bn_submodule)->node();

      TORCH_INTERNAL_ASSERT(matched_conv_submodule->kind() == prim::GetAttr);
      TORCH_INTERNAL_ASSERT(matched_bn_submodule->kind() == prim::GetAttr);

      script::Module conv_submodule =
          current.attr(matched_conv_submodule->s(Symbol::attr("name")))
              .toModule();
      script::Module bn_submodule =
          current.attr(matched_bn_submodule->s(Symbol::attr("name")))
              .toModule();

      ConvBNParameters params;
      if (!tryExtractingConvBNParameters(
              conv_submodule, bn_submodule, params)) {
        GRAPH_DEBUG(
            "Conv and BN modules didn't have all required parameters or attributes...");
        continue;
      }

      // We are using a separate vector for saving Values we want to rewrite to
      // make sure that the order in which we perform these transformations is
      // deterministic. Iterating through keys of rewrite_map would result in
      // non-determinism that might not manifest as a bug now, but can bite us
      // later.
      values_to_rewrite.push_back(matched_bn->output());
      rewrite_map[matched_bn->output()] = matched_conv->output();
      GRAPH_UPDATE(
          "Rewriting %",
          matched_bn->output()->debugName(),
          " with %",
          matched_conv->output()->debugName());

      nodes_to_delete.insert(matched_bn);
      GRAPH_UPDATE("Deleting ", *matched_bn);

      auto new_w_b = computeUpdatedConvWeightAndBias(params);
      conv_submodule.setattr("weight", std::get<0>(new_w_b));
      if (conv_submodule.hasattr("bias")) {
        conv_submodule.setattr("bias", std::get<1>(new_w_b));
      } else {
        conv_submodule.register_parameter("bias", std::get<1>(new_w_b), false);
      }
    }

    // Perform planned rewritings
    for (auto v : values_to_rewrite) {
      v->replaceAllUsesWith(rewrite_map.at(v));
    }

    // Perform planned deletions
    for (auto n : nodes_to_delete) {
      n->removeAllInputs();
    }
    for (auto n : nodes_to_delete) {
      n->destroy();
    }
  }
}

void FoldQuantizeCallIntoBuffer(
    script::Module& module,
    const std::string& method_name) {
  const PatternInfo& pattern = PatternInfo::parse_from_str(R"(
graph(%self, %scale, %zero_point, %dtype):
   %weight = prim::GetAttr[name="weight"](%self)
   %weight_quant = aten::quantize_per_tensor(%weight, %scale, %zero_point, %dtype)
   return (%weight_quant) )");
  const Graph& pattern_graph = *pattern.pattern_graph;
  const auto& vmap = pattern.vmap;

  auto method = module.get_method(method_name);
  auto graph = method.graph();
  const auto& matches = findPatternMatches(pattern_graph, *graph);
  // Extra filter on scale/zero_point/dtype to make sure they are Constant
  auto filter = [](const Match& match,
                   const std::unordered_map<std::string, Value*>& vmap) {
    const auto& match_vmap = match.values_map;
    auto scale_node = match_vmap.at(vmap.at("scale"))->node();
    auto zero_point_node = match_vmap.at(vmap.at("zero_point"))->node();
    auto dtype_node = match_vmap.at(vmap.at("dtype"))->node();
    return scale_node->kind() == prim::Constant &&
        zero_point_node->kind() == prim::Constant &&
        dtype_node->kind() == prim::Constant;
  };
  std::unordered_set<Node*> nodes_to_delete;
  for (const auto& match : matches) {
    if (!filter(match, vmap)) {
      continue;
    }
    auto match_vmap = match.values_map;
    auto float_weight = module.attr("weight").toTensor().data();
    auto scale = toIValue(match_vmap.at(vmap.at("scale"))).value().toDouble();
    auto zero_point =
        toIValue(match_vmap.at(vmap.at("zero_point"))).value().toInt();
    auto dtype =
        toIValue(match_vmap.at(vmap.at("dtype"))).value().toScalarType();
    module.register_buffer(
        "_quantized_weight",
        at::quantize_per_tensor(float_weight, scale, zero_point, dtype));

    // Replace the GetAttr[weight]->quantize_per_tensor sequence
    // with a simple GetAttr[_quantized_weight] node.
    Value* orig_weight = match_vmap.at(vmap.at("weight"));
    Value* orig_weight_quant = match_vmap.at(vmap.at("weight_quant"));

    orig_weight->node()->s_(attr::name, "_quantized_weight");
    orig_weight_quant->replaceAllUsesWith(orig_weight);
    nodes_to_delete.insert(orig_weight_quant->node());
  }

  for (Node* n : nodes_to_delete) {
    n->destroy();
  }
}

void InsertPrepackUnpack(std::shared_ptr<Graph>& graph) {
  insertPrepackUnpackForLinear(graph);
  insertPrepackUnpackForConv2d(graph);
}

void InsertPrepackUnpack(script::Module& module) {
  for (auto& method : module.get_methods()) {
    auto graph = method.graph();
    InsertPrepackUnpack(graph);
  }
  for (script::Module m : module.children()) {
    InsertPrepackUnpack(m);
  }
}

struct FoldPrepackedWeightIntoModuleHelper {
  void run(
      script::Module& module,
      const std::string& method_name,
      const script::Module& linear_params_module,
      const script::Module& conv_params_module) {
    auto method = module.get_method(method_name);
    auto graph = method.graph();
    GRAPH_DUMP("Before FoldPrepackWeightIntoModule: ", graph);

    // (is_conv, is_per_channel, pattern, packed_params_module)
    std::vector<PatternsAndModules> pattern_and_modules = {
        {false, false, linear_prepack_per_tensor, linear_params_module},
        {false, true, linear_prepack_per_channel, linear_params_module},
        {true, false, conv2d_prepack, conv_params_module},
        {true, true, conv2d_prepack_per_channel, conv_params_module}};
    for (const auto& pm : pattern_and_modules) {
      const Graph& pattern_graph = *pm.pattern.pattern_graph;
      const auto& vmap = pm.pattern.vmap;
      const auto& matches = findPatternMatches(pattern_graph, *graph);
      TORCH_INTERNAL_ASSERT(
          matches.size() <= 1, "We only support at most one match right now");
      for (const auto& match : matches) {
        const auto& match_vmap = match.values_map;
        auto w_dtype_opt = getIValue("w_dtype", match_vmap, vmap);
        auto w_scale_opt = getIValue("w_scale", match_vmap, vmap);
        auto w_zero_point_opt = getIValue("w_zero_point", match_vmap, vmap);
        if (!w_dtype_opt || !w_scale_opt || !w_zero_point_opt) {
          GRAPH_DEBUG(
              "dtype, scale or zero_point for weight(",
              getValue("w_dtype", match_vmap, vmap)->debugName(),
              ", ",
              getValue("w_scale", match_vmap, vmap)->debugName(),
              ", ",
              getValue("w_zero_point", match_vmap, vmap)->debugName(),
              ") is not constant, skipping the match.");
          continue;
        }
        auto w_dtype = w_dtype_opt.value().toScalarType();
        auto w = module.attr("weight").toTensor().data();
        at::Tensor w_quant;
        if (pm.is_per_channel) {
          auto w_axis_opt = getIValue("w_axis", match_vmap, vmap);
          if (!w_axis_opt) {
            GRAPH_DEBUG(
                "axis for weight ",
                getValue("w_axis", match_vmap, vmap)->debugName(),
                " is non-constant, skipping the match");
            continue;
          }
          auto w_scale = w_scale_opt.value().toTensor().to(at::kFloat);
          auto w_zero_point = w_zero_point_opt.value().toTensor().to(at::kInt);
          int w_axis = w_axis_opt.value().toInt();
          TORCH_CHECK(
              w_scale.sizes() == w_zero_point.sizes(),
              "scale and zero_point must have the same size");
          w_quant = at::quantize_per_channel(
              w, w_scale, w_zero_point, w_axis, w_dtype);
        } else {
          auto w_scale = w_scale_opt.value().toDouble();
          auto w_zero_point = w_zero_point_opt.value().toInt();
          w_quant = at::quantize_per_tensor(w, w_scale, w_zero_point, w_dtype);
        }
        c10::optional<at::Tensor> b = c10::nullopt;
        if (hastensor(module, "bias")) {
          b = module.attr("bias").toTensor().data();
        }
        script::Module wrapper_module = pm.packed_params_module.clone();
        auto set_weight_bias = wrapper_module.get_method("set_weight_bias");
        std::string module_name_prefix;
        if (pm.is_conv) {
          module_name_prefix = "_conv_packed_params_module_for_";
          auto stride_opt =
              toTwoElementIntList(getValue("stride", match_vmap, vmap));
          auto padding_opt =
              toTwoElementIntList(getValue("padding", match_vmap, vmap));
          auto dilation_opt =
              toTwoElementIntList(getValue("dilation", match_vmap, vmap));
          auto groups_opt = getIValue("groups", match_vmap, vmap);
          auto set_conv_params = wrapper_module.get_method("set_conv_params");
          if (!stride_opt || !padding_opt || !dilation_opt) {
            GRAPH_DEBUG(
                "Failed to extract two element IntList for stride/padding/dilation, (",
                getValue("stride", match_vmap, vmap)->debugName(),
                ", ",
                getValue("padding", match_vmap, vmap)->debugName(),
                ", ",
                getValue("dilation", match_vmap, vmap)->debugName(),
                ") skipping the match");
            continue;
          }
          set_conv_params(std::vector<IValue>{stride_opt.value(),
                                              padding_opt.value(),
                                              dilation_opt.value(),
                                              groups_opt.value()});
        } else {
          module_name_prefix = "_linear_packed_params_module_for_";
        }
        set_weight_bias(std::vector<IValue>{IValue(w_quant), IValue(b)});
        auto w_quant_val = getValue("w_quant", match_vmap, vmap);
        // unique name for the module based on %w_quant
        int uid = 0;
        auto module_name = module_name_prefix + c10::to_string(uid++);
        while (module.hasattr(module_name)) {
          module_name_prefix + c10::to_string(uid++);
        }
        GRAPH_UPDATE("Adding new module: ", module_name);
        module.register_module(module_name, wrapper_module);

        // Add GetAttr of the packed module
        auto packed_params_val = getValue("packed_params", match_vmap, vmap);
        WithInsertPoint ins(packed_params_val->node());
        // wrapper_module =
        // self.{_conv,_linear}_packed_params_module_for_{unique_id}
        Value* packed_params_module =
            graph->insertGetAttr(graph->inputs()[0], module_name)
                ->setType(wrapper_module.type());
        GRAPH_UPDATE("Adding GetAttr node for the wrapper module");

        // packed_params = wrapper_module._packed_params
        Value* packed_params_from_attr =
            graph->insertGetAttr(packed_params_module, "_packed_params");
        GRAPH_UPDATE(
            "Adding GetAttr node for _packed_params: ",
            packed_params_from_attr->debugName());
        packed_params_val->replaceAllUsesWith(packed_params_from_attr);

        // Delete nodes
        std::vector<Node*> nodes_to_delete = {w_quant_val->node(),
                                              packed_params_val->node()};
        for (auto n : nodes_to_delete) {
          n->removeAllInputs();
        }
        for (auto n : nodes_to_delete) {
          GRAPH_UPDATE("Deleting node: ", n);
          n->destroy();
        }
      }
    }
  }
<<<<<<< HEAD

  void run(
      script::Module& module,
      const script::Module& linear_params_module,
      const script::Module& conv_params_module) {
    for (auto& method : module.get_methods()) {
      run(module, method.name(), linear_params_module, conv_params_module);
    }
    for (script::Module m : module.children()) {
      run(m, linear_params_module, conv_params_module);
    }
  }

=======

  void run(
      script::Module& module,
      const script::Module& linear_params_module,
      const script::Module& conv_params_module) {
    for (auto& method : module.get_methods()) {
      run(module, method.name(), linear_params_module, conv_params_module);
    }
    for (script::Module m : module.children()) {
      run(m, linear_params_module, conv_params_module);
    }
  }

>>>>>>> 1111a6b8
  const PatternInfo linear_prepack_per_tensor = PatternInfo::parse_from_str(R"(
graph(%a_dequant, %w, %b, %w_scale, %w_zero_point, %w_dtype):
        %w_quant = aten::quantize_per_tensor(%w, %w_scale, %w_zero_point, %w_dtype)
        %packed_params = quantized::linear_prepack(%w_quant, %b)
        return (%packed_params) )");

  const PatternInfo linear_prepack_per_channel = PatternInfo::parse_from_str(R"(
graph(%a_dequant, %w, %b, %w_scale, %w_zero_point, %w_axis, %w_dtype):
        %w_quant = aten::quantize_per_channel(%w, %w_scale, %w_zero_point, %w_axis, %w_dtype)
        %packed_params = quantized::linear_prepack(%w_quant, %b)
        return (%packed_params) )");

  const PatternInfo conv2d_prepack = PatternInfo::parse_from_str(R"(
graph(%a_dequant, %w, %b, %w_scale, %w_zero_point, %w_dtype, %stride, %padding, %dilation, %groups):
        %w_quant = aten::quantize_per_tensor(%w, %w_scale, %w_zero_point, %w_dtype)
        %packed_params = quantized::conv2d_prepack(%w_quant, %b, %stride, %padding, %dilation, %groups)
        return (%packed_params))");

  const PatternInfo conv2d_prepack_per_channel = PatternInfo::parse_from_str(R"(
graph(%a_dequant, %w, %b, %w_scale, %w_zero_point, %w_axis, %w_dtype, %stride, %padding, %dilation, %groups):
        %w_quant = aten::quantize_per_channel(%w, %w_scale, %w_zero_point, %w_axis, %w_dtype)
        %packed_params = quantized::conv2d_prepack(%w_quant, %b, %stride, %padding, %dilation, %groups)
        return (%packed_params))");
};

void FoldPrepackedWeightIntoModule(
    script::Module& module,
    const script::Module& linear_params_module,
    const script::Module& conv_params_module) {
  FoldPrepackedWeightIntoModuleHelper h;
  h.run(module, linear_params_module, conv_params_module);
}
} // namespace jit
} // namespace torch<|MERGE_RESOLUTION|>--- conflicted
+++ resolved
@@ -1206,7 +1206,6 @@
       }
     }
   }
-<<<<<<< HEAD
 
   void run(
       script::Module& module,
@@ -1220,21 +1219,6 @@
     }
   }
 
-=======
-
-  void run(
-      script::Module& module,
-      const script::Module& linear_params_module,
-      const script::Module& conv_params_module) {
-    for (auto& method : module.get_methods()) {
-      run(module, method.name(), linear_params_module, conv_params_module);
-    }
-    for (script::Module m : module.children()) {
-      run(m, linear_params_module, conv_params_module);
-    }
-  }
-
->>>>>>> 1111a6b8
   const PatternInfo linear_prepack_per_tensor = PatternInfo::parse_from_str(R"(
 graph(%a_dequant, %w, %b, %w_scale, %w_zero_point, %w_dtype):
         %w_quant = aten::quantize_per_tensor(%w, %w_scale, %w_zero_point, %w_dtype)
