--- conflicted
+++ resolved
@@ -1071,12 +1071,8 @@
       if (observer_nodes_.count(n)) {
         continue;
       }
-<<<<<<< HEAD
-      if (n->kind() == prim::CallMethod) {
+      if (n->kind() == prim::CallMethod || userDefinedCallFunction(n)) {
         GRAPH_DEBUG("Inserting observers for:", *n);
-        auto m = getInvokedModule(module, n, self);
-=======
-      if (n->kind() == prim::CallMethod || userDefinedCallFunction(n)) {
         script::Module m;
         std::shared_ptr<Graph> g;
         size_t input_offset;
@@ -1090,7 +1086,6 @@
           input_offset = 1;
         }
 
->>>>>>> 69ee3955
         std::unordered_set<Value*> callee_observed_inputs;
         for (auto i = 0; i < g->inputs().size(); ++i) {
           auto* node_input = n->input(i + input_offset);
