--- conflicted
+++ resolved
@@ -71,7 +71,7 @@
   GRAPH_DEBUG(toString());
 }
 
-bool AliasDb::isMutable(Node* n) {
+bool AliasDb::isMutable(Node* n) const {
   ValueSet vs;
   for (const auto input : n->inputs()) {
     vs.insert(input);
@@ -79,7 +79,7 @@
   return writesToAlias(n, vs);
 }
 
-bool AliasDb::hasInputWriters(const Node* n) {
+bool AliasDb::hasInputWriters(const Node* n) const {
   for (const auto input : n->inputs()) {
     if (hasWriters(input)) {
       return true;
@@ -88,7 +88,7 @@
   return false;
 }
 
-bool AliasDb::hasOutputWriters(const Node* n) {
+bool AliasDb::hasOutputWriters(const Node* n) const {
   for (const auto output : n->outputs()) {
     if (hasWriters(output)) {
       return true;
@@ -97,11 +97,11 @@
   return false;
 }
 
-bool AliasDb::hasWriters(const Node* n) {
+bool AliasDb::hasWriters(const Node* n) const {
   return hasInputWriters(n) || hasOutputWriters(n);
 }
 
-bool AliasDb::hasWriters(const Value* v) {
+bool AliasDb::hasWriters(const Value* v) const {
   if (v->mustBeNone()) {
     return false;
   }
@@ -118,7 +118,7 @@
   return writeCache_.intersects(el->getMemoryLocations());
 }
 
-void AliasDb::getWritesImpl(Node* n, MemoryLocations& ret) {
+void AliasDb::getWritesImpl(Node* n, MemoryLocations& ret) const {
   if (writeIndex_.count(n)) {
     const auto& writes = writeIndex_.at(n);
     ret |= writes;
@@ -132,7 +132,7 @@
 }
 
 // Does `n` write to an alias of one of the values in `vs`?
-bool AliasDb::writesToAlias(Node* n, const ValueSet& vs) {
+bool AliasDb::writesToAlias(Node* n, const ValueSet& vs) const {
   const auto writtenTo = getWrites(n);
   if (writtenTo.empty()) {
     return false;
@@ -152,13 +152,13 @@
   return false;
 }
 
-MemoryLocations AliasDb::getWrites(Node* n) {
+MemoryLocations AliasDb::getWrites(Node* n) const {
   MemoryLocations writes;
   getWritesImpl(n, writes);
   return writes;
 }
 
-void AliasDb::getReadsImpl(Node* n, MemoryLocations& ret) {
+void AliasDb::getReadsImpl(Node* n, MemoryLocations& ret) const {
   for (const auto input : n->inputs()) {
     auto it = elementMap_.find(input);
     if (it != elementMap_.end()) {
@@ -182,13 +182,13 @@
   }
 }
 
-MemoryLocations AliasDb::getReads(Node* n) {
+MemoryLocations AliasDb::getReads(Node* n) const {
   MemoryLocations reads;
   getReadsImpl(n, reads);
   return reads;
 }
 
-std::string AliasDb::getElementName(const Element* e) {
+std::string AliasDb::getElementName(const Element* e) const {
   if (e->value == nullptr) {
     // not the most efficient way, but given the fact there are
     // not too many types and even fewer of them will end up in
@@ -205,11 +205,11 @@
   }
 }
 
-void AliasDb::dump() {
+void AliasDb::dump() const {
   std::cout << toString();
 }
 
-std::string AliasDb::toString() {
+std::string AliasDb::toString() const {
   std::stringstream ss{};
 
   ss << "\n===1. GRAPH===\n";
@@ -779,7 +779,7 @@
   }
 }
 
-bool AliasDb::nonAliasingValue(const Value* elem) {
+bool AliasDb::nonAliasingValue(const Value* elem) const {
   // these are values which can point to aliasing types in the graph,
   // as with a None value pointing to an optional if node output,
   // but will never alias themselves
@@ -839,7 +839,7 @@
   memoryDAG_->addToContainedElements(elemEl, contEl);
 }
 
-bool AliasDb::mayAlias(const Value* a, const Value* b) {
+bool AliasDb::mayAlias(const Value* a, const Value* b) const {
   if (!mutableType(a) || !mutableType(b)) {
     return false;
   }
@@ -847,7 +847,7 @@
   return memoryDAG_->mayAlias(elementMap_.at(a), elementMap_.at(b));
 }
 
-bool AliasDb::mayAlias(const ValueSet& a, const ValueSet& b) {
+bool AliasDb::mayAlias(const ValueSet& a, const ValueSet& b) const {
   if (a.empty() || b.empty()) {
     return false;
   }
@@ -874,14 +874,14 @@
   return false;
 }
 
-bool AliasDb::mayContainAlias(Value* a, Value* b) {
+bool AliasDb::mayContainAlias(Value* a, Value* b) const {
   const std::vector<Value*> a_vec = {a};
   const std::vector<Value*> b_vec = {b};
 
   return mayContainAlias(a_vec, b_vec);
 }
 
-std::vector<Element*> AliasDb::getElements(at::ArrayRef<Value*> vs) {
+std::vector<Element*> AliasDb::getElements(at::ArrayRef<Value*> vs) const {
   std::vector<Element*> elements;
   for (const auto& val : vs) {
     if (mutableType(val)) {
@@ -893,7 +893,7 @@
 
 bool AliasDb::mayContainAlias(
     const at::ArrayRef<Value*> a,
-    const at::ArrayRef<Value*> b) {
+    const at::ArrayRef<Value*> b) const {
   auto a_elems = getElements(a);
   return a_elems.size() == 0
       ? false
@@ -955,13 +955,13 @@
   return tryMove(n, movePoint, MoveSide::BEFORE, /*dryRun=*/true);
 }
 
-bool AliasDb::hasWriters(const at::ArrayRef<Value*>& values) {
+bool AliasDb::hasWriters(const at::ArrayRef<Value*>& values) const {
   return std::any_of(values.begin(), values.end(), [&](Value* value) {
     return hasWriters(value);
   });
 }
 
-bool AliasDb::escapesScope(const at::ArrayRef<Value*>& vs) {
+bool AliasDb::escapesScope(const at::ArrayRef<Value*>& vs) const {
   return mayContainAlias(graph_->inputs(), vs) ||
       mayContainAlias(graph_->outputs(), vs) || mayAliasWildcard(vs);
 }
@@ -972,7 +972,7 @@
 // by aliasing a graph output or input, or by aliasing the wildcard set.
 bool AliasDb::safeToChangeAliasingRelationship(
     const at::ArrayRef<Value*>& a,
-    const at::ArrayRef<Value*>& b) {
+    const at::ArrayRef<Value*>& b) const {
   if (hasWriters(a) || hasWriters(b)) {
     return false;
   }
@@ -983,7 +983,7 @@
 // Helper for topologically-safe node moves. See `tryMove()` for details.
 class AliasDb::WorkingSet {
  public:
-  explicit WorkingSet(Node* mover, AliasDb& aliasDb) : aliasDb_(aliasDb) {
+  explicit WorkingSet(Node* mover, const AliasDb& aliasDb) : aliasDb_(aliasDb) {
     mover_ = mover;
     for (const auto user : getUsersSameBlock(mover_)) {
       moverUsers_.insert(user);
@@ -1015,7 +1015,7 @@
   }
 
   // Does the working set depend on `n`?
-  bool dependsOn(Node* n) {
+  bool dependsOn(Node* n) const {
     if (!mover_ && nodes_.empty()) {
       return false;
     }
@@ -1024,7 +1024,7 @@
   }
 
  private:
-  bool hasDataDependency(Node* n) {
+  bool hasDataDependency(Node* n) const {
     if (!mover_ && nodes_.empty()) {
       return false;
     }
@@ -1036,7 +1036,7 @@
     }
   }
 
-  bool hasMutabilityDependency(Node* n) {
+  bool hasMutabilityDependency(Node* n) const {
     // Check that `n` does not write to anything used by the working set
     const auto& nWrites = aliasDb_.getWrites(n);
     if (reads_.intersects(nWrites)) {
@@ -1058,7 +1058,7 @@
   }
 
   // Does the working set produce any values consumed by `n`?
-  bool producesFor(Node* n) {
+  bool producesFor(Node* n) const {
     // This equivalent to asking: does the total use-set of all the nodes in the
     // working set include `n`?
     if (mover_ && moverUsers_.count(n)) {
@@ -1068,7 +1068,7 @@
   }
 
   // Does the working set consume any values produced by `n`?
-  bool consumesFrom(Node* n) {
+  bool consumesFrom(Node* n) const {
     const auto users = getUsersSameBlock(n);
 
     if (mover_ && users.count(mover_)) {
@@ -1082,7 +1082,7 @@
   // Get all users of outputs of `n`, in the same block as `n`.
   // This means if there is an `if` node that uses an output of `n` in some
   // inner sub-block, we will consider the whole `if` node a user of `n`.
-  std::unordered_set<Node*> getUsersSameBlock(Node* n) {
+  std::unordered_set<Node*> getUsersSameBlock(Node* n) const {
     std::unordered_set<Node*> users;
     for (const auto output : n->outputs()) {
       for (const auto& use : output->uses()) {
@@ -1118,7 +1118,7 @@
     }
   }
 
-  AliasDb& aliasDb_;
+  const AliasDb& aliasDb_;
   std::vector<Node*> nodes_;
 
   // Mover dependencies. We track these separately since we may erase the mover
@@ -1252,7 +1252,7 @@
   }
 }
 
-bool AliasDb::writesToWildcard(Node* n) {
+bool AliasDb::writesToWildcard(Node* n) const {
   if (!writeIndex_.count(n)) {
     return false;
   }
@@ -1268,7 +1268,7 @@
   return false;
 }
 
-bool AliasDb::mayAliasWildcard(const Value* v) {
+bool AliasDb::mayAliasWildcard(const Value* v) const {
   if (auto e = getWildcard(v->type())) {
     return memoryDAG_->mayAlias(elementMap_.at(v), e);
   }
@@ -1276,7 +1276,7 @@
   return false;
 }
 
-bool AliasDb::mayAliasWildcard(const at::ArrayRef<Value*> vs) {
+bool AliasDb::mayAliasWildcard(const at::ArrayRef<Value*> vs) const {
   return std::any_of(
       vs.begin(), vs.end(), [&](Value* v) { return mayAliasWildcard(v); });
 }
@@ -1311,7 +1311,7 @@
 
 // Search the wildcard index for an element that corresponds to the given type.
 // Const version returns nullptr
-Element* AliasDb::getWildcard(const TypePtr& type) {
+Element* AliasDb::getWildcard(const TypePtr& type) const {
   auto maybe_mut_type = getMutableTypePtr(type);
   if (!maybe_mut_type) {
     return nullptr;
@@ -1355,14 +1355,10 @@
   return wildcardElement;
 }
 
-void AliasDb::rebuildWriteCache() {
+void AliasDb::rebuildWriteCache() const {
   for (const auto& pr : writeIndex_) {
     const auto& writtenLocs = pr.second;
-<<<<<<< HEAD
-      writeCache_ |= writtenLocs;
-=======
     writeCache_ |= writtenLocs;
->>>>>>> 82d58ed4
   }
   isWriteCacheStale_ = false;
 }
