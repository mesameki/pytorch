--- conflicted
+++ resolved
@@ -939,14 +939,8 @@
   return graph_task->future_result_;
 }
 
-<<<<<<< HEAD
-void Engine::mark_graph_task_completed(std::shared_ptr<GraphTask>& graph_task) {
+void Engine::mark_graph_task_completed(const std::shared_ptr<GraphTask>& graph_task) {
   if (graph_task->future_completed_.load()) {
-=======
-void Engine::mark_graph_task_completed(const std::shared_ptr<GraphTask>& graph_task) {
-  std::unique_lock<std::mutex> lock(graph_task->mutex_);
-  if (graph_task->future_result_->completed()) {
->>>>>>> d4f3bc7f
     // Future is already marked as completed.
     return;
   }
@@ -961,13 +955,9 @@
       graph_task->future_result_->markCompleted(std::move(vars));
     }
   } catch (std::exception& e) {
-<<<<<<< HEAD
     if (!graph_task->future_completed_.exchange(true)) {
       graph_task->future_result_->setError(e.what());
     }
-=======
-    graph_task->future_result_->setErrorIfNeeded(e.what());
->>>>>>> d4f3bc7f
   }
 }
 
