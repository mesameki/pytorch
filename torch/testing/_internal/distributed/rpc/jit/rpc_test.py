import unittest
from typing import Dict, Tuple

import torch
import torch.distributed as dist
import torch.distributed.rpc as rpc
from torch import Tensor
<<<<<<< HEAD
=======
from torch.testing._internal.common_utils import TemporaryFileName
>>>>>>> 43b60f32
from torch.testing._internal.dist_utils import dist_init, initialize_pg, worker_name
from torch.testing._internal.distributed.rpc.rpc_agent_test_fixture import (
    RpcAgentTestFixture,
)


def rpc_return_rref(dst):
    return rpc.remote(dst, torch.add, args=(torch.ones(2, 2), 1))


class AnnotationTest(RpcAgentTestFixture):
    @dist_init
    def test_script_call_python_return_future(self):
        if self.rank != 0:
            return

        dst_worker_name = worker_name((self.rank + 1) % self.world_size)
        input_0 = torch.ones(2, 2)
        input_1 = 1
        expected_res = torch.add(input_0, input_1)

        @torch.jit.ignore
        def python_return_future():
            # type: () -> Future[Tensor]
            fut = rpc.rpc_async(dst_worker_name, torch.add, (input_0, input_1), {})
            return fut

        with self.assertRaisesRegex(
            RuntimeError, "Failed to parse the return type of a type annotation:"
        ):

            @torch.jit.script
            def script_use_future():
                # type: () -> Tensor
                fut = python_return_future()
                return fut.wait()

            res = script_use_future()
            self.assertEqual(res, expected_res)


class MyScriptModuleWithRRefs(torch.jit.ScriptModule):
    def __init__(self, dst_worker):
        super().__init__()
        self.rrefs = []
        for _ in range(4):
            self.rrefs.append(rpc_return_rref(dst_worker))

    @torch.jit.script_method
    def forward(self):
        # type: () -> Tensor
        res_tensor = torch.ones(2, 2)
        for rref in self.rrefs:
            res_tensor += rref.to_here()

        return res_tensor


@torch.jit.script
class MyScriptClass:
    def __init__(self, a):
        # type: (int)
        self.a = a

    def get_value(self):
        # type: () -> int
        return self.a


@torch.jit.interface
class MyModuleInterface(torch.nn.Module):
    def forward(self):
        # type: () -> Tensor
        pass


class MyScriptModule(torch.jit.ScriptModule):
    def __init__(self, rank):
        super().__init__()
        self.a = torch.ones(rank)

    @torch.jit.script_method
    def forward(self):
        # type: () -> Tensor
        return self.a


def owner_create_rref_my_script_class(a):
    return rpc.RRef(MyScriptClass(a))


def owner_create_rref_my_script_module(a):
    return rpc.RRef(MyScriptModule(a), MyModuleInterface)


@torch.jit.script
def script_run_get_value_rref_my_script_class(rref):
    # type: (RRef[MyScriptClass]) -> int
    return rref.to_here().get_value()


@torch.jit.script
def script_run_forward_rref_my_script_module(rref):
    # type: (RRef[MyModuleInterface]) -> Tensor
    return rref.to_here().forward()


class LocalRRefTest(RpcAgentTestFixture):
    @dist_init
    def test_create_local_script_class_rref_in_py(self):
        if self.rank != 0:
            return

        # Create a local RRef<MyScriptClass>.
        rref_script_class = rpc.RRef(MyScriptClass(self.rank))
        ret = rref_script_class.to_here().get_value()
        self.assertEqual(ret, self.rank)

    @dist_init
    def test_create_local_script_module_rref_in_py(self):
        if self.rank != 0:
            return

        # Create a local RRef<MyModuleInterface>.
        rref_script_module = rpc.RRef(MyScriptModule(self.rank), MyModuleInterface)
        ret = rref_script_module.to_here().forward()
        self.assertEqual(ret, torch.ones(self.rank))

        # Create a local RRef<MyModuleInterface> without type hint.
        with self.assertRaisesRegex(
            RuntimeError,
            (
                "The RRef being created contains a ScriptModule, "
                "must provide its ModuleInterface type hint."
            ),
        ):
            rref_script_module = rpc.RRef(MyScriptModule(self.rank))

    @dist_init
    def test_return_local_script_class_rref_in_py_and_use_in_script(self):
        if self.rank != 0:
            return

        dst_worker_name = "worker{}".format((self.rank + 1) % self.world_size)

        # Create a local RRef<MyScripClass> remotely in Python.
        rref = rpc.rpc_sync(
            dst_worker_name, owner_create_rref_my_script_class, args=(self.rank,)
        )

        def use_rref_on_owner(rref):
            # type: (RRef[MyScriptClass]) -> int
            args = (rref,)
            kwargs: Dict[str, Any] = {}  # noqa
            fut = rpc.rpc_async(
                rref.owner(), script_run_get_value_rref_my_script_class, args, kwargs
            )
            ret = fut.wait()
            return ret

        # Use RRef<MyScripClass> in local Python RPC and remote Script run.
        ret = use_rref_on_owner(rref)
        self.assertEqual(ret, self.rank)

        # Use RRef<MyScriptClass> in local Script RPC and remote Script run.
        use_rref_on_owner_script = torch.jit.script(use_rref_on_owner)
        ret = use_rref_on_owner_script(rref)
        self.assertEqual(ret, self.rank)

    @dist_init
    def test_return_local_script_module_rref_in_py_and_use_in_script(self):
        if self.rank != 0:
            return

        dst_worker_name = "worker{}".format((self.rank + 1) % self.world_size)

        # Create a local RRef<MyModuleInterface> remotely in Python.
        rref = rpc.rpc_sync(
            dst_worker_name, owner_create_rref_my_script_module, args=(self.rank,)
        )

        def use_rref_on_owner(rref):
            # type: (RRef[MyModuleInterface]) -> Tensor
            args = (rref,)
            kwargs: Dict[str, Any] = {}
            fut = rpc.rpc_async(
                rref.owner_name(),
                script_run_forward_rref_my_script_module,
                args,
                kwargs,
            )
            ret = fut.wait()
            return ret

        # Use RRef<MyScripClass> in local Python RPC and remote Script run.
        ret = use_rref_on_owner(rref)
        self.assertEqual(ret, torch.ones(self.rank))

        # Use RRef<MyScriptClass> in local Script RPC and remote Script run.
        use_rref_on_owner_script = torch.jit.script(use_rref_on_owner)
        ret = use_rref_on_owner_script(rref)
        self.assertEqual(ret, torch.ones(self.rank))


def python_function():
    return 0


@torch.jit.script
def no_arg():
    return 0


@torch.jit.script
def two_args_two_kwargs(
    first_arg,
    second_arg,
    first_kwarg=torch.tensor([3, 3]),
    second_kwarg=torch.tensor([4, 4]),
):
    return first_arg + second_arg + first_kwarg + second_kwarg


@torch.jit.script
def assorted_types_args_kwargs(
    tensor_arg: Tensor,  # noqa: E999
    str_arg: str,
    int_arg: int,
    tensor_kwarg: Tensor = torch.tensor([2, 2]),
    str_kwarg: str = "str_kwarg",
    int_kwarg: int = 2,
):
    return tensor_arg + tensor_kwarg, str_arg + str_kwarg, int_arg + int_kwarg


@torch.jit.script
def raise_script():
    raise RuntimeError("Expected error")
    return 0


@torch.jit.script
def rpc_async_call_remote_torchscript_in_torchscript(
    dst_worker_name: str, args: Tuple[Tensor, Tensor], kwargs: Dict[str, Tensor]
):
    fut = rpc.rpc_async(dst_worker_name, two_args_two_kwargs, args, kwargs)
    ret = fut.wait()
    return ret


class JitRpcAsyncOpTest:
    # Call functions remotely from Script.
    @dist_init
    def test_all_kwargs_are_populated_by_defaults(self):
        if self.rank != 0:
            return

        dst_worker_name = "worker{}".format((self.rank + 1) % self.world_size)

        args = (torch.tensor([1, 1]), torch.tensor([2, 2]))
        kwargs = {}
        ret = rpc_async_call_remote_torchscript_in_torchscript(
            dst_worker_name, args, kwargs
        )
        self.assertEqual(ret, torch.tensor([10, 10]))

    @dist_init
    def test_some_kwargs_are_populated_by_defaults(self):
        if self.rank != 0:
            return

        dst_worker_name = "worker{}".format((self.rank + 1) % self.world_size)

        args = (torch.tensor([1, 1]), torch.tensor([2, 2]))
        kwargs = {"first_kwarg": torch.tensor([2, 2])}
        ret = rpc_async_call_remote_torchscript_in_torchscript(
            dst_worker_name, args, kwargs
        )
        self.assertEqual(ret, torch.tensor([9, 9]))

    @dist_init
    def test_no_kwargs_are_populated_by_defaults(self):
        if self.rank != 0:
            return

        dst_worker_name = "worker{}".format((self.rank + 1) % self.world_size)

        args = (torch.tensor([1, 1]), torch.tensor([2, 2]))
        kwargs = {
            "first_kwarg": torch.tensor([2, 2]),
            "second_kwarg": torch.tensor([3, 3]),
        }
        ret = rpc_async_call_remote_torchscript_in_torchscript(
            dst_worker_name, args, kwargs
        )
        self.assertEqual(ret, torch.tensor([8, 8]))

    @dist_init
    def test_kwargs_in_the_front_can_be_specified_by_extra_args(self):
        if self.rank != 0:
            return

        dst_worker_name = "worker{}".format((self.rank + 1) % self.world_size)

        @torch.jit.script
        def rpc_async_call_remote_torchscript_in_torchscript_with_extra_arg(
            dst_worker_name: str,  # noqa: E999
        ):
            args = (
                torch.tensor([1, 1]),
                torch.tensor([2, 2]),
                # This extra arg will be fed to the first kwarg.
                torch.tensor([2, 2]),
            )
            kwargs = {"second_kwarg": torch.tensor([3, 3])}
            fut = rpc.rpc_async(dst_worker_name, two_args_two_kwargs, args, kwargs)
            ret = fut.wait()
            return ret

        ret = rpc_async_call_remote_torchscript_in_torchscript_with_extra_arg(
            dst_worker_name
        )
        self.assertEqual(ret, torch.tensor([8, 8]))

    @dist_init
    def test_args_and_kwargs_contain_different_types(self):
        if self.rank != 0:
            return

        dst_worker_name = "worker{}".format((self.rank + 1) % self.world_size)

        @torch.jit.script
        def rpc_async_call_remote_torchscript_in_torchscript_with_assorted_types(
            dst_worker_name: str
        ):
            args = (torch.tensor([1, 1]), "str_arg", 1)
            # Must annotate the value type as `Any`, because JIT type inference
            # does not support multiple types when defining a Dict.
            # The error JIT gives is,
            # "Dict values must contain only a single type, "
            # "expected: Tensor but found str instead."
            kwargs: Dict[str, Any] = {
                "tensor_kwarg": torch.tensor([3, 3]),
                "str_kwarg": "_str_kwarg",
                "int_kwarg": 3,
            }
            fut = rpc.rpc_async(
                dst_worker_name, assorted_types_args_kwargs, args, kwargs
            )
            ret = fut.wait()
            return ret

        ret = rpc_async_call_remote_torchscript_in_torchscript_with_assorted_types(
            dst_worker_name
        )
        self.assertEqual(ret, (torch.tensor([4, 4]), "str_arg_str_kwarg", 4))

    @dist_init
    def test_kwargs_not_passed(self):
        if self.rank != 0:
            return

        dst_worker_name = "worker{}".format((self.rank + 1) % self.world_size)

        @torch.jit.script
        def rpc_async_call_remote_torchscript_in_torchscript_without_kwargs_passed(
            dst_worker_name: str
        ):
            args = ()
            fut = rpc.rpc_async(dst_worker_name, no_arg, args)
            ret = fut.wait()
            return ret

        ret = rpc_async_call_remote_torchscript_in_torchscript_without_kwargs_passed(
            dst_worker_name
        )
        self.assertEqual(ret, 0)

    @dist_init
    def test_args_kwargs_are_neither_passed(self):
        if self.rank != 0:
            return

        dst_worker_name = "worker{}".format((self.rank + 1) % self.world_size)

        @torch.jit.script
        def rpc_async_call_remote_torchscript_in_torchscript_without_args_kwargs_passed(
            dst_worker_name: str
        ):
            fut = rpc.rpc_async(dst_worker_name, no_arg)
            ret = fut.wait()
            return ret

        ret = rpc_async_call_remote_torchscript_in_torchscript_without_args_kwargs_passed(
            dst_worker_name
        )
        self.assertEqual(ret, 0)

    @dist_init
    def test_less_than_needed_args_are_specified(self):
        if self.rank != 0:
            return

        dst_worker_name = "worker{}".format((self.rank + 1) % self.world_size)

        # Notice, args matching happens during scripting.
        with self.assertRaisesRegex(RuntimeError, "Argument second_arg not provided"):

            @torch.jit.script
            def rpc_async_call_remote_torchscript_in_torchscript_with_less_args(
                dst_worker_name: str,  # noqa: E999
            ):
                args = (torch.tensor([1, 1]),)
                kwargs = {}
                fut = rpc.rpc_async(dst_worker_name, two_args_two_kwargs, args, kwargs)
                ret = fut.wait()
                return ret

    @dist_init
    def test_more_than_needed_args_are_specified(self):
        if self.rank != 0:
            return

        dst_worker_name = "worker{}".format((self.rank + 1) % self.world_size)

        # Notice, args matching happens during scripting.
        with self.assertRaisesRegex(
            RuntimeError,
            "Expected at most 4 arguments but found 5 positional arguments",
        ):

            @torch.jit.script
            def rpc_async_call_remote_torchscript_in_torchscript_with_more_args(
                dst_worker_name: str,
            ):
                args = (
                    torch.tensor([1, 1]),
                    torch.tensor([2, 2]),
                    torch.tensor([3, 3]),
                    torch.tensor([4, 4]),
                    torch.tensor([5, 5]),
                )
                kwargs = {}
                fut = rpc.rpc_async(dst_worker_name, two_args_two_kwargs, args, kwargs)
                ret = fut.wait()
                return ret

    @dist_init
    def test_unexepected_kwarg_is_specified(self):
        if self.rank != 0:
            return

        dst_worker_name = "worker{}".format((self.rank + 1) % self.world_size)

        # Notice, kwargs matching happens during execution.
        @torch.jit.script
        def rpc_async_call_remote_torchscript_in_torchscript_with_unexpected_kwarg(
            dst_worker_name: str,  # noqa: E999
        ):
            args = (torch.tensor([1, 1]), torch.tensor([2, 2]))
            kwargs = {"third_kwarg": torch.tensor([1, 1])}
            fut = rpc.rpc_async(dst_worker_name, two_args_two_kwargs, args, kwargs)
            ret = fut.wait()
            return ret

        with self.assertRaisesRegex(
            RuntimeError, "Unknown keyword argument 'third_kwarg'"
        ):
            ret = rpc_async_call_remote_torchscript_in_torchscript_with_unexpected_kwarg(
                dst_worker_name
            )
            self.assertEqual(ret, 0)

    @dist_init
    def test_call_python_function_remotely_from_script_not_supported(self):
        if self.rank != 0:
            return

        dst_worker_name = "worker{}".format((self.rank + 1) % self.world_size)

        @torch.jit.script
        def rpc_async_call_remote_py_function_in_torchscript(dst_worker_name: str):
            args = ()
            kwargs = {}
            fut = rpc.rpc_async(dst_worker_name, python_function, args, kwargs)
            ret = fut.wait()
            return ret

        with self.assertRaisesRegex(
            RuntimeError, "attempted to get undefined function"
        ):
            ret = rpc_async_call_remote_py_function_in_torchscript(dst_worker_name)
            self.assertEqual(ret, 0)

    @dist_init
    def test_call_script_function_that_raises_remotely_from_script(self):
        if self.rank != 0:
            return

        dst_worker_name = "worker{}".format((self.rank + 1) % self.world_size)

        # Notice, TorchScript always translates(emits) Python `raise` statement,
        # as the exception message string, "Exception",
        # no matter what exception type and excetpion message are in the statement,
        @torch.jit.script
        def rpc_async_call_remote_raising_torchscript_in_torchscript(
            dst_worker_name: str
        ):
            args = ()
            kwargs = {}
            fut = rpc.rpc_async(dst_worker_name, raise_script, args, kwargs)
            ret = fut.wait()
            return ret

        with self.assertRaisesRegex(RuntimeError, "Exception"):
            ret = rpc_async_call_remote_raising_torchscript_in_torchscript(
                dst_worker_name
            )
            self.assertEqual(ret, 0)

    @dist_init
    def test_call_script_function_that_not_exists_remotely_from_script(self):
        if self.rank != 0:
            return

        dst_worker_name = "worker{}".format((self.rank + 1) % self.world_size)

        @torch.jit.script
        def nonexisting_script():
            return 0

        @torch.jit.script
        def rpc_async_call_remote_nonexisting_torchscript_in_torchscript(
            dst_worker_name: str
        ):
            args = ()
            kwargs = {}
            fut = rpc.rpc_async(dst_worker_name, nonexisting_script, args, kwargs)
            ret = fut.wait()
            return ret

        with self.assertRaisesRegex(
            RuntimeError, "attempted to get undefined function nonexisting_script"
        ):
            ret = rpc_async_call_remote_nonexisting_torchscript_in_torchscript(
                dst_worker_name
            )
            self.assertEqual(ret, 0)


@torch.jit.script
def one_arg(value):
    return value + 1


@torch.jit.script
def rref_to_here(rref_var):
    # type: (RRef[Tensor]) -> Tensor
    return rref_var.to_here()


@torch.jit.script
def return_rref(rref_var):
    # type: (RRef[Tensor]) -> RRef[Tensor]
    return rref_var


@torch.jit.ignore
def my_script_module_init(rank):
    # type: (int) -> MyModuleInterface
    return MyScriptModule(rank)


@torch.jit.script
def construct_my_script_module(rank):
    # type: (int) -> MyModuleInterface
    return my_script_module_init(rank)


@torch.jit.script
def run_ref_script_module(ref_script_module, t):
    # type: (RRef[MyModuleInterface], Tensor) -> Tensor
    module = ref_script_module.to_here()
    return module.forward() + t


@torch.jit.ignore
def rref_python_annotation(rref_var):
    # type: (RRef[Tensor]) -> RRef[Tensor]
    return rref_var


@torch.jit.script
def rref_script_annotation(rref_var):
    # type: (RRef[Tensor]) -> Tensor
    return rref_python_annotation(rref_var).to_here()


@torch.jit.script
def script_check_rref_confirmed(rref):
    # type: (RRef[Tensor]) -> bool
    return rref.confirmed_by_owner()


<<<<<<< HEAD
=======
@torch.jit.script
def save_rref(rref_var, fname):
    # type: (RRef[Tensor], str) -> None
    torch.save(rref_var, fname)


>>>>>>> 43b60f32
@unittest.skipIf(
    not torch._six.PY3, "Pytorch distributed rpc package does not support python2"
)
class JitRpcTest(AnnotationTest, LocalRRefTest, JitRpcAsyncOpTest, RpcAgentTestFixture):
    @dist_init
    def test_torchscript_function(self):
        dst_worker_name = worker_name((self.rank + 1) % self.world_size)
        local_ret = one_arg(torch.ones(2, 2))
        ret = rpc.rpc_sync(dst_worker_name, one_arg, args=(torch.ones(2, 2),))
        self.assertEqual(ret, local_ret)
        rref = rpc.remote(dst_worker_name, one_arg, args=(torch.ones(2, 2),))
        self.assertEqual(rref.to_here(), local_ret)
        # create rref to itself
        local_rref = rpc.remote(
            worker_name(self.rank), one_arg, args=(torch.ones(2, 2),)
        )
        self.assertEqual(local_rref.to_here(), local_ret)

    @dist_init
    def test_torchscript_function_exception(self):
        dst_worker_name = worker_name((self.rank + 1) % self.world_size)
        with self.assertRaisesRegex(RuntimeError, r"one_arg\(\) expected at most"):
            ret = rpc.rpc_sync(dst_worker_name, one_arg, args=(10, 20))

        with self.assertRaisesRegex(RuntimeError, r"one_arg\(\) expected at most"):
            rref = rpc.remote(dst_worker_name, one_arg, args=(10, 20))

    @dist_init
    def test_torchscript_functions_not_supported(self):
        dst_worker_name = worker_name((self.rank + 1) % self.world_size)

        my_local_script_module = MyScriptModule(self.rank)

        # It is not thread safe to instantiate MyScriptModule in multiple threads,
        # wait for local MyScriptModule instantiation to finish,
        # otherwise it could instantiate MyScriptModule in parallel with
        # server thread in the below
        initialize_pg(self.init_method, self.rank, self.world_size)
        dist.barrier()

        # rpc_sync still accepts script class and run it in
        # the same code path as python call.
        ret = rpc.rpc_sync(dst_worker_name, MyScriptClass, args=(self.rank,))

        # rpc_sync does not accept script module and script module method.
        with self.assertRaisesRegex(RuntimeError, "ScriptModules cannot be deepcopied"):
            ret = rpc.rpc_sync(dst_worker_name, MyScriptModule, args=(self.rank,))

        # Python 3.5 and Python 3.6 throw different error message, the only
        # common word can be greped is "pickle".
        with self.assertRaisesRegex(TypeError, "pickle"):
            ret = rpc.rpc_async(
                dst_worker_name, my_local_script_module.forward, args=()
            )

    @dist_init
    def test_rref_as_arg_and_return(self):
        n = self.rank + 1
        dst_rank = n % self.world_size
        local_ret = one_arg(torch.ones(2, 2))

        # create rref on current rank
        rref = rpc.remote(worker_name(self.rank), one_arg, args=(torch.ones(2, 2),))

        # pass rref to another user in rpc call
        ret = rpc.rpc_sync(worker_name(dst_rank), rref_to_here, args=(rref,))
        self.assertEqual(ret, local_ret)

        # return rref in rpc call
        rref1 = rpc.rpc_sync(worker_name(dst_rank), return_rref, args=(rref,))
        self.assertEqual(rref1.to_here(), local_ret)

        # pass rref to another user in remote call
        rref2 = rpc.remote(worker_name(dst_rank), rref_to_here, args=(rref,))
        self.assertEqual(rref2.to_here(), local_ret)

        # return rref in remote call
        rref3 = rpc.remote(worker_name(dst_rank), return_rref, args=(rref,))
        self.assertEqual(rref3.to_here().to_here(), local_ret)

    @dist_init
    def test_remote_script_module(self):
        # TODO, need more investigation
        # there is rref leak when shutting down, suspect it is because
        # ref as arg is passed to pybind boundary, and the ref is not garbage
        # collected by python when calling shutdown()
        import torch.distributed.rpc.api as api

        api._ignore_rref_leak = True

        local_ret = torch.ones(self.rank) + torch.ones(self.rank)

        n = self.rank + 1
        dst_rank = n % self.world_size
        remote_ref = rpc.remote(
            worker_name(dst_rank), construct_my_script_module, args=(self.rank,)
        )

        # pass rref arg to owner
        ret = rpc.rpc_sync(
            worker_name(dst_rank),
            run_ref_script_module,
            args=(remote_ref, torch.ones(self.rank)),
        )
        self.assertEqual(ret, local_ret)

    @dist_init
    def test_rref_is_owner(self):
        n = self.rank + 1
        dst_rank = n % self.world_size
        rref_var = rpc_return_rref(worker_name(dst_rank))

        @torch.jit.script
        def rref_tensor_is_owner(rref_var):
            # type: (RRef[Tensor]) -> bool
            return rref_var.is_owner()

        res = rref_tensor_is_owner(rref_var)
        self.assertEqual(res, False)

    @dist_init
    def test_my_script_module_with_rrefs(self):
        n = self.rank + 1
        dst_rank = n % self.world_size

        module_with_rrefs = MyScriptModuleWithRRefs(worker_name(dst_rank))
        res = module_with_rrefs()
        self.assertEqual(res, torch.ones(2, 2) * 9)

    @dist_init
    def test_rref_python_annotation(self):
        n = self.rank + 1
        dst_rank = n % self.world_size
        rref_var = rpc_return_rref(worker_name(dst_rank))

        res = rref_script_annotation(rref_var)
        self.assertEqual(res, torch.ones(2, 2) + 1)

    def _create_rref(self):
        owner_rank = (self.rank + 2) % self.world_size
        return rpc.remote(
            "worker{}".format(owner_rank), torch.add, args=(torch.zeros(2, 2), 1)
        )

    @dist_init
    def test_user_rrefs_confirmed(self):
        dst_rank = (self.rank + 1) % self.world_size
        rref = self._create_rref()
        ret = rpc.rpc_sync(
            "worker{}".format(dst_rank), script_check_rref_confirmed, args=(rref,)
        )
        self.assertEqual(ret, True)

    @dist_init
    def test_user_rrefs_confirmed_remote(self):
        dst_rank = (self.rank + 1) % self.world_size
        rref = self._create_rref()
        ret_rref = rpc.remote(
            "worker{}".format(dst_rank), script_check_rref_confirmed, args=(rref,)
<<<<<<< HEAD
=======
        )
        self.assertEqual(ret_rref.to_here(), True)

    @dist_init
    def test_rref_jit_pickle_not_supported(self):
        n = self.rank + 1
        dst_rank = n % self.world_size
        rref_var = rpc_return_rref(worker_name(dst_rank))
        with TemporaryFileName() as fname:
            with self.assertRaisesRegex(
                RuntimeError, "RRef jit pickling is only allowed inside RPC calls"
            ):
                save_rref(rref_var, fname)

    @dist_init
    def test_python_future_with_jit(self):
        dst_rank = (self.rank + 1) % self.world_size
        inputs = (torch.tensor([1, 1]), torch.tensor([2, 2]))
        ret_fut = rpc.rpc_async(
            "worker{}".format(dst_rank),
            two_args_two_kwargs,
            args=inputs
>>>>>>> 43b60f32
        )
        expected_res = torch.tensor([10, 10])
        @torch.jit.script
        def future_wait_in_script(fut):
            # type: (Future[Tensor]) -> Tensor
            return fut.wait()

        self.assertEqual(future_wait_in_script(ret_fut), expected_res)

        @torch.jit.script
        def future_return_to_python(dst_rank, inputs):
            # type: (int, Tuple[Tensor, Tensor]) -> Future[Tensor]
            return rpc.rpc_async(
                "worker{}".format(dst_rank),
                two_args_two_kwargs,
                inputs
            )

        fut_res = future_return_to_python(dst_rank, inputs)
        self.assertEqual(fut_res.wait(), expected_res)<|MERGE_RESOLUTION|>--- conflicted
+++ resolved
@@ -5,10 +5,7 @@
 import torch.distributed as dist
 import torch.distributed.rpc as rpc
 from torch import Tensor
-<<<<<<< HEAD
-=======
 from torch.testing._internal.common_utils import TemporaryFileName
->>>>>>> 43b60f32
 from torch.testing._internal.dist_utils import dist_init, initialize_pg, worker_name
 from torch.testing._internal.distributed.rpc.rpc_agent_test_fixture import (
     RpcAgentTestFixture,
@@ -36,18 +33,14 @@
             fut = rpc.rpc_async(dst_worker_name, torch.add, (input_0, input_1), {})
             return fut
 
-        with self.assertRaisesRegex(
-            RuntimeError, "Failed to parse the return type of a type annotation:"
-        ):
-
-            @torch.jit.script
-            def script_use_future():
-                # type: () -> Tensor
-                fut = python_return_future()
-                return fut.wait()
-
-            res = script_use_future()
-            self.assertEqual(res, expected_res)
+        @torch.jit.script
+        def script_use_future():
+            # type: () -> Tensor
+            fut = python_return_future()
+            return fut.wait()
+
+        res = script_use_future()
+        self.assertEqual(res, expected_res)
 
 
 class MyScriptModuleWithRRefs(torch.jit.ScriptModule):
@@ -613,15 +606,12 @@
     return rref.confirmed_by_owner()
 
 
-<<<<<<< HEAD
-=======
 @torch.jit.script
 def save_rref(rref_var, fname):
     # type: (RRef[Tensor], str) -> None
     torch.save(rref_var, fname)
 
 
->>>>>>> 43b60f32
 @unittest.skipIf(
     not torch._six.PY3, "Pytorch distributed rpc package does not support python2"
 )
@@ -781,8 +771,6 @@
         rref = self._create_rref()
         ret_rref = rpc.remote(
             "worker{}".format(dst_rank), script_check_rref_confirmed, args=(rref,)
-<<<<<<< HEAD
-=======
         )
         self.assertEqual(ret_rref.to_here(), True)
 
@@ -805,7 +793,6 @@
             "worker{}".format(dst_rank),
             two_args_two_kwargs,
             args=inputs
->>>>>>> 43b60f32
         )
         expected_res = torch.tensor([10, 10])
         @torch.jit.script
