from functools import wraps

import torch
import itertools

from torch.testing._internal.common_utils import TestCase, run_tests, load_tests
<<<<<<< HEAD
from torch.testing._internal.common_device_type import (
    instantiate_device_type_tests, onlyOnCPUAndCUDA, dtypes)
=======
from torch.testing._internal.common_device_type import (instantiate_device_type_tests, onlyOnCPUAndCUDA,
                                                        dtypes)
>>>>>>> 4f62cbe7

# load_tests from torch.testing._internal.common_utils is used to automatically filter tests for
# sharding on sandcastle. This line silences flake warnings
load_tests = load_tests

# Not thread-safe decorator that runs the decorated test once with
# the default dtype being torch.float and again with the default dtype
# being torch.double.
def float_double_default_dtype(fn):
    @wraps(fn)
    def wrapped_fn(*args, **kwargs):
        cur_dtype = torch.get_default_dtype()
        try:
            torch.set_default_dtype(torch.float)
            fn(*args, **kwargs)
            torch.set_default_dtype(torch.double)
            fn(*args, **kwargs)
        finally:
            torch.set_default_dtype(cur_dtype)

    return wrapped_fn


class TestTypePromotion(TestCase):

    # In-place operations don't promote.
    # `int+float -> float` but `int.add_(float)` is rejected as an error.
    # Promoting inplace would require re-allocating and copying the memory of the
    # tensor data, since element size could change.
    @float_double_default_dtype
    def test_inplace(self, device):
        int_tensor = torch.ones([4, 4, 4], dtype=torch.int32, device=device)

        self.assertRaisesRegex(RuntimeError, "can't be cast to", lambda: int_tensor.add_(1.5))

        expected = torch.ones([4, 4, 4], dtype=torch.int32, device=device)

        long_tensor = torch.ones([4, 4, 4], dtype=torch.int64, device=device)
        int_tensor.add_(long_tensor)
        int_tensor.add_(1)
        three = expected + 2
        self.assertEqual(int_tensor, three)
        self.assertEqual(int_tensor.dtype, torch.int32)

        bool_tensor = torch.tensor([1, 1, 1], dtype=torch.bool, device=device)
        uint8_tensor = torch.tensor([1, 1, 1], dtype=torch.uint8, device=device)
        # We treat bool as a separate category, which means uint8 cannot cast to bool.
        self.assertRaisesRegex(RuntimeError, "can't be cast to", lambda: bool_tensor.add_(uint8_tensor))

        # We allow demotion from signed to unsigned, unlike numpy, because:
        # * We don't want the performance penalty of inspecting scalar values.
        # * We don't want 'signed' to be considered a distinct 'category'
        # in promotion rules.
        # We don't want signed to be a separate category because if it was,
        # uint16_tensor + 5 would result in a long_tensor, which is not what we want.
        int16_tensor = torch.tensor([1, 1, 1], dtype=torch.int16, device=device)
        uint8_tensor *= int16_tensor

    @float_double_default_dtype
    def test_unsinged(self, device):
        dont_promote = torch.ones(3, dtype=torch.uint8, device=device) + 5
        self.assertEqual(dont_promote.dtype, torch.uint8)

    # some basic examples

    @float_double_default_dtype
    def test_int_promotion(self, device):
        a = torch.ones([4, 4, 4], dtype=torch.int32, device=device)
        b = torch.ones([4, 4, 4], dtype=torch.int64, device=device)
        c = a + b
        self.assertEqual(c, b + b)
        self.assertEqual(c.dtype, torch.int64)

    @float_double_default_dtype
    def test_float_promotion(self, device):
        a = torch.ones([4, 4, 4], dtype=torch.float, device=device)
        b = torch.ones([4, 4, 4], dtype=torch.double, device=device)
        c = a + b
        self.assertEqual(c, b + b)
        self.assertEqual(c.dtype, torch.double)
        c = b + a
        self.assertEqual(c, b + b)
        self.assertEqual(c.dtype, torch.double)

    @float_double_default_dtype
    def test_add_wrapped(self, device):
        a = torch.ones([4, 4, 4], dtype=torch.int, device=device)
        b = 1
        c = a + b
        self.assertEqual(c, a + a)
        self.assertEqual(c.dtype, torch.int)

    @float_double_default_dtype
    def test_int_to_float(self, device):
        a = torch.ones([4, 4, 4], dtype=torch.int32, device=device)
        b = torch.ones([4, 4, 4], dtype=torch.float, device=device)
        c = a + b
        self.assertEqual(c.dtype, torch.float32)

    # some examples from:
    # https://github.com/pytorch/pytorch/issues/9515

    @float_double_default_dtype
    def test_from_issue(self, device):
        a = torch.rand(3, dtype=torch.float32, device=device)
        u = torch.tensor([0, 0, 1], dtype=torch.uint8, device=device)
        self.assertEqual((a * 5).dtype, torch.float32)
        self.assertEqual((u + 1).dtype, torch.uint8)
        self.assertEqual((u + 1000).dtype, torch.uint8)  # integer overflow

        # not a "wrapped number"
        other = torch.tensor(5.5, dtype=torch.double, device=device)

        self.assertEqual((u + 5.5).dtype, torch.get_default_dtype())
        self.assertEqual((u + other).dtype, torch.double)
        # adding a 0-dim tensor to a float doesn't promote to double unless first
        # type was integral.
        self.assertEqual((a + other).dtype, torch.float32)

    @float_double_default_dtype
    def test_half(self, device):
        half = torch.tensor(5.5, dtype=torch.float16, device=device)
        if(self.device_type == 'cpu'):
            self.assertRaisesRegex(RuntimeError, "not implemented for 'Half'",
                                   lambda: half + 2.2)
        else:
            self.assertEqual((half + 2.2).dtype, torch.float16)
            self.assertEqual((half + 100000).dtype, torch.float16)  # inf
            default_tensor = torch.tensor(100000.0, device=device)
            self.assertEqual((half + default_tensor).dtype, torch.get_default_dtype())

    @float_double_default_dtype
    def test_alternate_result(self, device):
        f = torch.tensor([1, 1, 1, 1], dtype=torch.float, device=device)
        o = torch.tensor([0, 0, 0, 0], dtype=torch.long, device=device)
        self.assertRaisesRegex(RuntimeError,
                               "can't be cast to",
                               lambda: torch.add(f, f, out=o))
        d = torch.tensor([1, 1, 1, 1], dtype=torch.double, device=device)
        torch.add(f, f, out=d)
        self.assertEqual(d.dtype, torch.double)
        self.assertEqual(f + f, d)

    @float_double_default_dtype
    def test_mixed_type_backward(self, device):
        f = torch.ones([3, 3], dtype=torch.float, requires_grad=True, device=device)
        ten = torch.tensor([10.], dtype=torch.double, device=device)
        tens = f * ten
        s = (tens + 2).sum()
        s.backward()
        self.assertEqual(f.grad, tens)

        # If we don't convert the returned grad_input to the actual input type
        # we get an error like:
        # RuntimeError: Function SubBackward0 returned an invalid gradient at index 0 - expected type \
        # torch.FloatTensor but got torch.DoubleTensor
        f_dtypes = [torch.float, torch.double]
        if self.device_type == 'cuda':
            f_dtypes = f_dtypes + [torch.half]
        i_dtypes = [torch.int, torch.long]
        for func in [torch.add, torch.sub, torch.rsub, torch.mul, torch.div]:
            for dtype1, dtype2 in itertools.product(f_dtypes, f_dtypes + i_dtypes):
                x = torch.ones(10, requires_grad=True, dtype=dtype1, device=device)
                y = torch.ones(10, dtype=dtype2, device=device)
                func(x, y).sum().backward()

    def _get_test_tensor(self, device, dtype, remove_zeros=False):
        shape = [5, 5, 5]
        if dtype == torch.bool:
            tensor = torch.randint(int(remove_zeros), 2, shape, device=device, dtype=dtype)
        elif dtype.is_floating_point:
            # "_th_normal_ not supported on CPUType for Half" so simpler create and convert
            tensor = torch.randn(shape, device=device)
            tensor = tensor.to(dtype)
            if remove_zeros:
                tensor[torch.abs(tensor) < 0.05] = 5
        else:
            tensor = torch.randint(-5 if dtype.is_signed else 0, 10, shape, device=device, dtype=dtype)
            if remove_zeros:
                tensor[tensor == 0] = 5
        return tensor

    # TODO: see inline TODO about re-enabling integer division with div
    # verifies that torch.<op>(first, second) is the same as
    # torch.<op>(first.to(common_dtype), second.to(common_dtype)) in cases where that should hold.
    @float_double_default_dtype
    def test_many_promotions(self, device):
        # Can also include half on CPU in cases where it will be promoted to a
        # supported dtype
        dtypes1 = torch.testing.get_all_math_dtypes('cuda')
        dtypes2 = torch.testing.get_all_math_dtypes(device)
        ops = [torch.add, torch.sub, torch.mul, torch.div, torch.rsub]
        for dt1, dt2 in itertools.product(dtypes1, dtypes2):
            for op, non_contiguous in itertools.product(ops, [True, False]):
                common_dtype = torch.promote_types(dt1, dt2)
                if common_dtype == torch.half and self.device_type == 'cpu':
                    continue
                if op == torch.sub and common_dtype != torch.bool:
                    # Subtraction, the `-` operator, with a bool tensor is not supported.
                    continue
                # TODO: skip this short-circuit was integer division is re-enabled for div
                if op == torch.div and common_dtype not in (torch.half, torch.float, torch.double):
                    return
                first = self._get_test_tensor(device, dt1)
                second = self._get_test_tensor(device, dt2, op == torch.div)
                # test ops with non-contiguous tensors
                if non_contiguous:
                    first = first.transpose(0, 2)
                    second = second.transpose(2, 1)
                    self.assertNotEqual(first.stride(), second.stride(),
                                        "some non-contiguous issues could be missed if tensors have same strides")

                self.assertEqual(not first.is_contiguous(), non_contiguous)
                self.assertEqual(not second.is_contiguous(), non_contiguous)
                result = op(first, second)
                expected = op(first.to(common_dtype), second.to(common_dtype))
                self.assertEqual(result.dtype, expected.dtype, message='{} with {}, {}'.format(op.__name__, dt1, dt2))
                self.assertEqual(result, expected, message='{} with {}, {}'.format(op.__name__, dt1, dt2))

    @float_double_default_dtype
    def test_non_promoting_ops(self, device):
        x = torch.ones(4, dtype=torch.double, device=device)
        self.assertRaises(RuntimeError,
                          lambda: torch.neg(torch.ones(4, dtype=torch.float, device=device), out=x))
        self.assertRaises(RuntimeError,
                          lambda: torch.lerp(x, torch.ones(4, dtype=torch.float, device=device), 1))

    @float_double_default_dtype
    def test_alpha_mismatch(self, device):
        x = torch.ones(4, dtype=torch.int, device=device)
        err = 'alpha must not be'
        self.assertRaisesRegex(RuntimeError, err,
                               lambda: torch.add(x, x, alpha=1.1))
        x = x.to(torch.bool)
        self.assertRaisesRegex(RuntimeError, err,
                               lambda: torch.add(x, x, alpha=1.1))
        self.assertEqual(x + x, torch.add(x, x, alpha=True))

    @float_double_default_dtype
    def test_booleans(self, device):
        onedim = torch.tensor([True], device=device)

        self.assertEqual(onedim + onedim, onedim)
        self.assertEqual(onedim + True, onedim)
        self.assertEqual(torch.add(True, True), True)
        self.assertEqual(torch.add(False, False), False)
        self.assertEqual(torch.add(False, True), True)

        self.assertRaisesRegex(RuntimeError, "Boolean alpha only supported",
                               lambda: torch.add(1, 1, alpha=True))
        self.assertEqual(torch.add(torch.tensor(True, device=device),
                         torch.tensor(True, device=device), True),
                         torch.tensor(True, device=device))

    @float_double_default_dtype
    def test_create_bool_tensors(self, device):
        expected = torch.tensor([0], dtype=torch.int64, device=device)
        self.assertEqual(torch.arange(False, True, device=device), expected)
        self.assertEqual(torch.arange(True, device=device), expected)
        expected = torch.tensor([0, 0.5], dtype=torch.get_default_dtype(), device=device)
        self.assertEqual(torch.arange(False, True, 0.5, device=device), expected)
        expected = torch.ones(0, dtype=torch.int64, device=device)
        self.assertEqual(torch.arange(False, False, device=device), expected)

        self.assertEqual(torch.linspace(False, True, device=device), torch.linspace(0, 1, device=device))
        self.assertEqual(torch.logspace(False, True, device=device), torch.logspace(0, 1, device=device))

        # this seems like odd behavior but ints also create float tensors, numpy doesn't have this function.
        self.assertEqual(torch.scalar_tensor(False, device=device), torch.tensor(0., device=device))

    @float_double_default_dtype
    def test_result_type(self, device):
        self.assertEqual(torch.result_type(torch.tensor(1, dtype=torch.int, device=device), 1), torch.int)
        self.assertEqual(torch.result_type(1, torch.tensor(1, dtype=torch.int, device=device)), torch.int)
        self.assertEqual(torch.result_type(1, 1.), torch.get_default_dtype())
        self.assertEqual(torch.result_type(torch.tensor(1, device=device), 1.), torch.get_default_dtype())
        self.assertEqual(torch.result_type(torch.tensor(1, dtype=torch.long, device=device),
                         torch.tensor([1, 1], dtype=torch.int, device=device)),
                         torch.int)
        self.assertEqual(torch.result_type(torch.tensor([1., 1.], dtype=torch.float, device=device), 1.), torch.float)
        self.assertEqual(torch.result_type(torch.tensor(1., dtype=torch.float, device=device),
                         torch.tensor(1, dtype=torch.double, device=device)),
                         torch.double)

    @float_double_default_dtype
    def test_can_cast(self, device):
        self.assertTrue(torch.can_cast(torch.double, torch.float))
        self.assertFalse(torch.can_cast(torch.float, torch.int))

    @float_double_default_dtype
    def test_comparison_ops_with_type_promotion(self, device):
        value_for_type = {
            torch.uint8: (1 << 5),
            torch.int8: (1 << 5),
            torch.int16: (1 << 10),
            torch.int32: (1 << 20),
            torch.int64: (1 << 35),
            torch.float16: (1 << 10),
            torch.float32: (1 << 20),
            torch.float64: (1 << 35)
        }
        comparison_ops = [
            dict(
                name="lt",
                out_op=lambda x, y, d: torch.lt(x, y, out=torch.empty(1, dtype=torch.bool, device=d)),
                ret_op=lambda x, y: torch.lt(x, y),
                compare_op=lambda x, y: x < y,
            ),
            dict(
                name="le",
                out_op=lambda x, y, d: torch.le(x, y, out=torch.empty(1, dtype=torch.bool, device=d)),
                ret_op=lambda x, y: torch.le(x, y),
                compare_op=lambda x, y: x <= y,
            ),
            dict(
                name="gt",
                out_op=lambda x, y, d: torch.gt(x, y, out=torch.empty(1, dtype=torch.bool, device=d)),
                ret_op=lambda x, y: torch.gt(x, y),
                compare_op=lambda x, y: x > y,
            ),
            dict(
                name="ge",
                out_op=lambda x, y, d: torch.ge(x, y, out=torch.empty(1, dtype=torch.bool, device=d)),
                ret_op=lambda x, y: torch.ge(x, y),
                compare_op=lambda x, y: x >= y,
            ),
            dict(
                name="eq",
                out_op=lambda x, y, d: torch.eq(x, y, out=torch.empty(1, dtype=torch.bool, device=d)),
                ret_op=lambda x, y: torch.eq(x, y),
                compare_op=lambda x, y: x == y,
            ),
            dict(
                name="ne",
                out_op=lambda x, y, d: torch.ne(x, y, out=torch.empty(1, dtype=torch.bool, device=d)),
                ret_op=lambda x, y: torch.ne(x, y),
                compare_op=lambda x, y: x != y,
            ),
        ]
        for op in comparison_ops:
            for dt1 in torch.testing.get_all_math_dtypes(device):
                for dt2 in torch.testing.get_all_math_dtypes(device):
                    val1 = value_for_type[dt1]
                    val2 = value_for_type[dt2]
                    t1 = torch.tensor([val1], dtype=dt1, device=device)
                    t2 = torch.tensor([val2], dtype=dt2, device=device)
                    expected = torch.tensor([op["compare_op"](val1, val2)], dtype=torch.bool)

                    out_res = op["out_op"](t1, t2, device)
                    self.assertEqual(out_res, expected)
                    self.assertTrue(out_res.dtype == torch.bool)
                    self.assertTrue(t1.dtype == dt1)
                    self.assertTrue(t2.dtype == dt2)

                    out_res = op["ret_op"](t1, t2)
                    self.assertEqual(out_res, expected)
                    self.assertTrue(out_res.dtype == torch.bool)
                    self.assertTrue(t1.dtype == dt1)
                    self.assertTrue(t2.dtype == dt2)

                    # test that comparing a zero dim tensor with another zero dim tensor has type promotion behavior
                    t1 = torch.tensor(val1, dtype=dt1, device=device)
                    t2 = torch.tensor(val2, dtype=dt2, device=device)
                    expected = torch.tensor(op["compare_op"](val1, val2), dtype=torch.bool)

                    out_res = op["out_op"](t1, t2, device)
                    self.assertEqual(out_res, expected)
                    self.assertTrue(out_res.dtype == torch.bool)
                    self.assertTrue(t1.dtype == dt1)
                    self.assertTrue(t2.dtype == dt2)

                    out_res = op["ret_op"](t1, t2)
                    self.assertEqual(out_res, expected)
                    self.assertTrue(out_res.dtype == torch.bool)
                    self.assertTrue(t1.dtype == dt1)
                    self.assertTrue(t2.dtype == dt2)

    @float_double_default_dtype
    def test_lt_with_type_promotion(self, device):
        for dt in torch.testing.get_all_math_dtypes(device):
            x = torch.tensor([0], dtype=dt, device=device)
            expected = torch.tensor([True], dtype=torch.bool, device=device)

            actual = x < 0.5
            self.assertTrue(actual, expected)
            self.assertTrue(actual.dtype == torch.bool)

            actual = x < torch.tensor(0.5, device=device)
            self.assertTrue(actual, expected)
            self.assertTrue(actual.dtype == torch.bool)

            x = torch.tensor(0, dtype=dt, device=device)
            expected = torch.tensor(True, dtype=torch.bool, device=device)
            actual = x < 0.5
            self.assertTrue(actual, expected)
            self.assertTrue(actual.dtype == torch.bool)

            actual = x < torch.tensor(0.5, device=device)
            self.assertTrue(actual, expected)
            self.assertTrue(actual.dtype == torch.bool)

    @float_double_default_dtype
    def test_promote_types(self, device):
        self.assertEqual(torch.promote_types(torch.float, torch.int), torch.float)
        self.assertEqual(torch.promote_types(torch.float, torch.double), torch.double)
        self.assertEqual(torch.promote_types(torch.int, torch.uint8), torch.int)

    @float_double_default_dtype
    def test_promote_self(self, device):
        for dtype in torch.testing.get_all_dtypes():
            self.assertEqual(torch.promote_types(dtype, dtype), dtype)

    @float_double_default_dtype
    def test_indexing(self, device):
        a = torch.ones(5, 2, dtype=torch.double, device=device)
        b = torch.zeros(5, dtype=torch.int, device=device)

        # lambda cannot contain assignment
        def f():
            a[:, [1]] = b.unsqueeze(-1)
        # https://github.com/pytorch/pytorch/issues/28010
        self.assertRaisesRegex(RuntimeError, 'expected dtype',
                               lambda: f())

        # https://github.com/pytorch/pytorch/issues/27824
        tmp = torch.ones(9, 9, dtype=torch.float, device=device)
        mask = torch.ones(10, 10, dtype=torch.uint8, device=device)
        result = tmp + mask[1:, 1:]
        expected = torch.full([9, 9], 2., dtype=torch.float, device=device).fill_(2.)
        self.assertEqual(result, expected)

    @float_double_default_dtype
    def test_transpose(self, device):
        # https://github.com/pytorch/pytorch/issues/28502
        a = torch.tensor([[True, True], [False, True]], device=device)
        self.assertEqual(a.t() == 0, a.t() == False)  # noqa: E712

    @dtypes(torch.bool, torch.short, torch.uint8, torch.int, torch.long)
    @float_double_default_dtype
    def test_true_divide(self, device, dtype):
        dividend = torch.randn(5, device=device).to(dtype)
        divisor = torch.arange(1, 6, device=device).to(dtype)
        casting_result = dividend.to(torch.get_default_dtype()) / divisor.to(torch.get_default_dtype())
        self.assertEqual(casting_result, torch.true_divide(dividend, divisor))

    @dtypes(torch.bool, torch.short, torch.uint8, torch.int, torch.long)
    def test_true_divide_out(self, device, dtype):
        dividend = torch.randn(5, device=device).to(dtype)
        divisor = torch.arange(1, 6, device=device).to(dtype)

        # Tests that requests for an integer quotient fail
        integral_quotient = torch.empty(5, device=device, dtype=dtype)
        with self.assertRaises(RuntimeError):
            torch.true_divide(dividend, divisor, out=integral_quotient)

        # Tests that requests for a floating quotient succeed
        floating_quotient = torch.empty(5, device=device, dtype=torch.get_default_dtype())
        casting_result = dividend.to(torch.get_default_dtype()) / divisor.to(torch.get_default_dtype())
        self.assertEqual(casting_result, torch.true_divide(dividend, divisor, out=floating_quotient))

    def _test_sparse_op_input_tensors(self, device, dtype, coalesced, zeros=True):
        t = self._get_test_tensor(device, dtype, not zeros)
        if zeros and dtype != torch.bool:
            # ensure sparsity. Bool should already have sufficient sparsity.
            mask = self._get_test_tensor(device, torch.bool)
            t = t * mask
        if coalesced:
            s = t.to_sparse()
        else:
            s = t.to_sparse()
            indices = torch.cat((s.indices(), s.indices()), 1)
            values = torch.cat((s.values(), s.values()), 0)
            s = torch.sparse_coo_tensor(indices=indices, values=values, size=s.size(), dtype=dtype, device=device)
            t = s.to_dense()
        self.assertEqual(s.is_coalesced(), coalesced)
        self.assertEqual(s.dtype, dtype)
        self.assertEqual(t.dtype, s.dtype)
        return t, s

    def _get_precision(self, dtype, coalesced):
        if dtype == torch.half and not coalesced:
            # very low precision for uncoalesced float16 sparse tensors since
            # ops like (s1 + s2).to_dense() will add four low-precision
            # floating point values.
            return 5e-2
        if dtype == torch.half:
            return 1e-3
        # uses default
        return None

    def _test_sparse_op(self, op_name, inplace, dtype1, dtype2, device, coalesced):
        suffix = '_' if inplace else ''
        err = "{} {}({}, {})".format("  coalesced" if coalesced else "uncoalesced", op_name + suffix, dtype1, dtype2)

        def op(t1, t2):
            return getattr(t1, op_name + suffix)(t2)

        add_sub = op_name == 'add' or op_name == 'sub'

        (dense1, sparse1) = self._test_sparse_op_input_tensors(device, dtype1, coalesced)
        (dense2, sparse2) = self._test_sparse_op_input_tensors(device, dtype2, coalesced, op_name != 'div')
        common_dtype = torch.result_type(dense1, dense2)
        if self.device_type == 'cpu' and common_dtype == torch.half:
            self.assertRaises(RuntimeError, lambda: op(s1, d2))

        # Skip inplace tests that would fail due to inability to cast to the output type.
        # Some of these would also raise errors due to not being a supported op.
        if inplace and not torch.can_cast(common_dtype, dtype1):
            self.assertRaises(RuntimeError, lambda: op(dense1, sparse2))
            self.assertRaises(RuntimeError, lambda: op(sparse1, sparse2))
            self.assertRaises(RuntimeError, lambda: op(sparse1, dense2))
            return

        expected = op(dense1.clone(), dense2)
        precision = self._get_precision(expected.dtype, coalesced)
        test_tensors = [expected, dense1, sparse1, dense2, sparse2]
        e, d1, s1, d2, s2 = [x.clone() for x in test_tensors] if inplace else test_tensors

        # Test op(sparse, sparse)
        if op_name != 'div':
            sparse = op(s1, s2)
            self.assertEqual(sparse.dtype, e.dtype)
            self.assertEqual(e, sparse.to_dense(), prec=precision, message=err)
        else:
            # sparse division only supports division by a scalar
            self.assertRaises(RuntimeError, lambda: op(s1, s2).to_dense())

        # Test op(dense, sparse)
        if add_sub:
            if inplace:
                e, d1, s1, d2, s2 = [x.clone() for x in test_tensors]
            dense_sparse = op(d1, s2)
            self.assertEqual(e, dense_sparse, prec=precision, message=err)
        else:
            # sparse division only supports division by a scalar
            # mul: Didn't find kernel to dispatch to for operator 'aten::_nnz'
            self.assertRaises(RuntimeError, lambda: op(d1, s2))

        # Test op(sparse, dense) not supported for any ops:
        # add(sparse, dense) is not supported. Use add(dense, sparse) instead.
        # sparse division only supports division by a scalar
        # mul: Didn't find kernel to dispatch to for operator 'aten::_nnz'.
        self.assertRaises(RuntimeError, lambda: op(s1, d2))

        # Test op(sparse, scalar)
        if not add_sub and not (self.device_type == 'cpu' and dtype1 == torch.half):
            if inplace:
                e, d1, s1, d2, s2 = [x.clone() for x in test_tensors]
            scalar = d2.view(d2.numel())[0].item()

            sparse = op(s1, scalar)
            dense_scalar = op(d1, scalar)
            self.assertEqual(sparse.dtype, dense_scalar.dtype)
            self.assertEqual(dense_scalar, sparse.to_dense(), prec=precision, message=err)
        else:
            # add(sparse, dense) is not supported. Use add(dense, sparse) instead.
            # "mul_cpu" / "div_cpu" not implemented for 'Half'
            self.assertRaises(RuntimeError, lambda: op(s1, d2.view(d2.numel())[0].item()))

    def _run_all_tests_for_sparse_op(self, op_name, device, floating_only=False):
        dtypes = torch.testing.get_all_math_dtypes(device)
        if floating_only and self.device_type == 'cuda':
            dtypes = [torch.half, torch.float, torch.double]
        elif floating_only:
            dtypes = [torch.float, torch.double]

        for dtype1, dtype2 in itertools.product(dtypes, dtypes):
            for inplace, coalesced in itertools.product([True, False], [True, False]):
                self._test_sparse_op(op_name, inplace, dtype1, dtype2, device, coalesced)

    @onlyOnCPUAndCUDA
    def test_sparse_add(self, device):
        self._run_all_tests_for_sparse_op('add', device)

    @onlyOnCPUAndCUDA
    def test_sparse_mul(self, device):
        self._run_all_tests_for_sparse_op('mul', device)

    # TODO: re-enable for integral types one div is re-enabled on integral tensors
    @onlyOnCPUAndCUDA
    def test_sparse_div(self, device):
        self._run_all_tests_for_sparse_op('div', device, floating_only=True)

    @onlyOnCPUAndCUDA
    def test_sparse_sub(self, device):
        self._run_all_tests_for_sparse_op('sub', device)

<<<<<<< HEAD
    # TODO: remove this test when true division is enabled
    @dtypes(torch.bool, torch.int8, torch.uint8, torch.int16, torch.int32, torch.int64)
    def test_no_integer_div(self, device, dtype):
        a = torch.tensor(1, device=device, dtype=dtype)
        b = torch.tensor(1, device=device, dtype=dtype)
        o = torch.empty(1, device=device, dtype=dtype)

        with self.assertRaises(RuntimeError):
            c = a / b
        with self.assertRaises(RuntimeError):
            c = torch.div(a, b)
        with self.assertRaises(RuntimeError):
            torch.div(a, b, out=o)
        with self.assertRaises(RuntimeError):
            torch.addcdiv(a, b, b)
        with self.assertRaises(RuntimeError):
            torch.reciprocal(a)
=======
    @onlyOnCPUAndCUDA
    @dtypes(torch.bool, torch.short, torch.uint8, torch.int, torch.long)
    @float_double_default_dtype
    def test_sparse_true_divide(self, device, dtype):
        dividend = torch.randn(5, device=device).to(dtype)
        divisor = 2
        dividend_sparse = dividend.to_sparse()
        casting_result = dividend.to(torch.get_default_dtype()) / 2
        self.assertEqual(casting_result, torch.true_divide(dividend_sparse, 2).to_dense())
>>>>>>> 4f62cbe7


instantiate_device_type_tests(TestTypePromotion, globals())

if __name__ == '__main__':
    run_tests()<|MERGE_RESOLUTION|>--- conflicted
+++ resolved
@@ -4,13 +4,8 @@
 import itertools
 
 from torch.testing._internal.common_utils import TestCase, run_tests, load_tests
-<<<<<<< HEAD
-from torch.testing._internal.common_device_type import (
-    instantiate_device_type_tests, onlyOnCPUAndCUDA, dtypes)
-=======
 from torch.testing._internal.common_device_type import (instantiate_device_type_tests, onlyOnCPUAndCUDA,
                                                         dtypes)
->>>>>>> 4f62cbe7
 
 # load_tests from torch.testing._internal.common_utils is used to automatically filter tests for
 # sharding on sandcastle. This line silences flake warnings
@@ -598,7 +593,6 @@
     def test_sparse_sub(self, device):
         self._run_all_tests_for_sparse_op('sub', device)
 
-<<<<<<< HEAD
     # TODO: remove this test when true division is enabled
     @dtypes(torch.bool, torch.int8, torch.uint8, torch.int16, torch.int32, torch.int64)
     def test_no_integer_div(self, device, dtype):
@@ -616,7 +610,7 @@
             torch.addcdiv(a, b, b)
         with self.assertRaises(RuntimeError):
             torch.reciprocal(a)
-=======
+
     @onlyOnCPUAndCUDA
     @dtypes(torch.bool, torch.short, torch.uint8, torch.int, torch.long)
     @float_double_default_dtype
@@ -626,7 +620,6 @@
         dividend_sparse = dividend.to_sparse()
         casting_result = dividend.to(torch.get_default_dtype()) / 2
         self.assertEqual(casting_result, torch.true_divide(dividend_sparse, 2).to_dense())
->>>>>>> 4f62cbe7
 
 
 instantiate_device_type_tests(TestTypePromotion, globals())
