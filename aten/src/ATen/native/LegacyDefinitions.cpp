#include <ATen/ATen.h>
#include <ATen/NativeFunctions.h>
#include <ATen/LegacyTHFunctionsCPU.h>

namespace at { namespace native {

// Methods

void* data_ptr(const Tensor & self) {
  return self.unsafeGetTensorImpl()->slow_data();
}

Tensor & set__cpu(Tensor& self, Storage source) {
  return at::legacy::cpu::_th_set_(self, source);
}

Tensor & set__cpu(Tensor& self, Storage source, int64_t storage_offset, IntArrayRef size, IntArrayRef stride) {
  return at::legacy::cpu::_th_set_(self, source, storage_offset, size, stride);
}

Tensor & set__cpu(Tensor& self, const Tensor & source) {
  return at::legacy::cpu::_th_set_(self, source);
}

Tensor & set__cpu(Tensor& self) {
  return at::legacy::cpu::_th_set_(self);
}

bool is_set_to_cpu(const Tensor& self, const Tensor & tensor) {
  return at::legacy::cpu::_th_is_set_to(self, tensor);
}

Tensor clone_cpu(const Tensor& self) {
  return at::legacy::cpu::_th_clone(self);
}

Tensor& resize_as__cpu(Tensor& self, const Tensor& the_template) {
  return at::legacy::cpu::_th_resize_as_(self, the_template);
}

Tensor& pow_out_cpu(Tensor& result, const Tensor& self, Scalar exponent) {
  return at::legacy::cpu::_th_pow_out(result, self, exponent);
}

Tensor pow_cpu(const Tensor& self, Scalar exponent) {
  return at::legacy::cpu::_th_pow(self, exponent);
}

Tensor& zero__cpu(Tensor& self) {
  return at::legacy::cpu::_th_zero_(self);
}

Tensor & masked_fill__cpu(Tensor& self, const Tensor & mask, Scalar value) {
  // As we dispatch on self and TH is type-checked, we need different definitions.
  // This can be fixed by moving to ATen.
  if (mask.dtype() == at::ScalarType::Byte) {
    return at::legacy::cpu::_th_masked_fill_(self, mask, value);
  } else {
    return at::legacy::cpu::_th_masked_fill_bool_(self, mask, value);
  }
}

Tensor & masked_fill__cpu(Tensor& self, const Tensor & mask, const Tensor & value) {
  // As we dispatch on self and TH is type-checked, we need different definitions.
  // This can be fixed by moving to ATen.
  if (mask.dtype() == at::ScalarType::Byte) {
    return at::legacy::cpu::_th_masked_fill_(self, mask, value);
  } else {
    return at::legacy::cpu::_th_masked_fill_bool_(self, mask, value);
  }
}

Tensor & masked_scatter__cpu(Tensor& self, const Tensor & mask, const Tensor & source) {
  // As we dispatch on self and TH is type-checked, we need different definitions.
  // This can be fixed by moving to ATen.
  if (mask.dtype() == at::ScalarType::Byte) {
    return at::legacy::cpu::_th_masked_scatter_(self, mask, source);
  } else {
    return at::legacy::cpu::_th_masked_scatter_bool_(self, mask, source);
  }
}

Tensor view_cpu(const Tensor& self, IntArrayRef size) {
  return at::legacy::cpu::_th_view(self, size);
}

Tensor & put__cpu(Tensor& self, const Tensor & index, const Tensor & source, bool accumulate) {
  return at::legacy::cpu::_th_put_(self, index, source, accumulate);
}

Tensor & index_add__cpu(Tensor& self, int64_t dim, const Tensor & index, const Tensor & source) {
  return at::legacy::cpu::_th_index_add_(self, dim, index, source);
}

Tensor & index_fill__cpu(Tensor& self, int64_t dim, const Tensor & index, Scalar value) {
  return at::legacy::cpu::_th_index_fill_(self, dim, index, value);
}

Tensor & index_fill__cpu(Tensor& self, int64_t dim, const Tensor & index, const Tensor & value) {
  return at::legacy::cpu::_th_index_fill_(self, dim, index, value);
}

Tensor & scatter__cpu(Tensor& self, int64_t dim, const Tensor & index, const Tensor & src) {
  return at::legacy::cpu::_th_scatter_(self, dim, index, src);
}

Tensor & scatter__cpu(Tensor& self, int64_t dim, const Tensor & index, Scalar value) {
  return at::legacy::cpu::_th_scatter_(self, dim, index, value);
}

Tensor & scatter_add__cpu(Tensor& self, int64_t dim, const Tensor & index, const Tensor & src) {
  return at::legacy::cpu::_th_scatter_add_(self, dim, index, src);
}

Tensor & lt__cpu(Tensor& self, Scalar other) {
  return at::legacy::cpu::_th_lt_(self, other);
}

Tensor & lt__cpu(Tensor& self, const Tensor & other) {
  return at::legacy::cpu::_th_lt_(self, other);
}

Tensor & gt__cpu(Tensor& self, Scalar other) {
  return at::legacy::cpu::_th_gt_(self, other);
}

Tensor & gt__cpu(Tensor& self, const Tensor & other) {
  return at::legacy::cpu::_th_gt_(self, other);
}

Tensor & le__cpu(Tensor& self, Scalar other) {
  return at::legacy::cpu::_th_le_(self, other);
}

Tensor & le__cpu(Tensor& self, const Tensor & other) {
  return at::legacy::cpu::_th_le_(self, other);
}

Tensor & ge__cpu(Tensor& self, Scalar other) {
  return at::legacy::cpu::_th_ge_(self, other);
}

Tensor & ge__cpu(Tensor& self, const Tensor & other) {
  return at::legacy::cpu::_th_ge_(self, other);
}

Tensor & eq__cpu(Tensor& self, Scalar other) {
  return at::legacy::cpu::_th_eq_(self, other);
}

Tensor & eq__cpu(Tensor& self, const Tensor & other) {
  return at::legacy::cpu::_th_eq_(self, other);
}

Tensor & ne__cpu(Tensor& self, Scalar other) {
  return at::legacy::cpu::_th_ne_(self, other);
}

Tensor & ne__cpu(Tensor& self, const Tensor & other) {
  return at::legacy::cpu::_th_ne_(self, other);
}

Tensor & lgamma__cpu(Tensor& self) {
  return at::legacy::cpu::_th_lgamma_(self);
}

Tensor & atan2__cpu(Tensor& self, const Tensor & other) {
  return at::legacy::cpu::_th_atan2_(self, other);
}

Tensor & digamma__cpu(Tensor& self) {
  return at::legacy::cpu::_th_digamma_(self);
}

Tensor & polygamma__cpu(Tensor& self, int64_t n) {
  return at::legacy::cpu::_th_polygamma_(self, n);
}

Tensor & erfinv__cpu(Tensor& self) {
  return at::legacy::cpu::_th_erfinv_(self);
}

Tensor & renorm__cpu(Tensor& self, Scalar p, int64_t dim, Scalar maxnorm) {
  return at::legacy::cpu::_th_renorm_(self, p, dim, maxnorm);
}

Tensor & pow__cpu(Tensor& self, Scalar exponent) {
  return at::legacy::cpu::_th_pow_(self, exponent);
}

Tensor & pow__cpu(Tensor& self, const Tensor & exponent) {
  return at::legacy::cpu::_th_pow_(self, exponent);
}

Tensor & sign__cpu(Tensor& self) {
  return at::legacy::cpu::_th_sign_(self);
}

Tensor & fmod__cpu(Tensor& self, Scalar other) {
  return at::legacy::cpu::_th_fmod_(self, other);
}

Tensor & fmod__cpu(Tensor& self, const Tensor & other) {
  return at::legacy::cpu::_th_fmod_(self, other);
}

Tensor & remainder__cpu(Tensor& self, Scalar other) {
  return at::legacy::cpu::_th_remainder_(self, other);
}

Tensor & remainder__cpu(Tensor& self, const Tensor & other) {
  return at::legacy::cpu::_th_remainder_(self, other);
}

Tensor & addbmm__cpu(Tensor& self, const Tensor & batch1, const Tensor & batch2, Scalar beta, Scalar alpha) {
  return at::legacy::cpu::_th_addbmm_(self, batch1, batch2, beta, alpha);
}

Tensor & addbmm_out_cpu(Tensor & result, const Tensor & self, const Tensor & batch1, const Tensor & batch2, Scalar beta, Scalar alpha) {
  return at::legacy::cpu::_th_addbmm_out(result, self, batch1, batch2, beta, alpha);
}

Tensor addbmm_cpu(const Tensor & self, const Tensor & batch1, const Tensor & batch2, Scalar beta, Scalar alpha) {
  return at::legacy::cpu::_th_addbmm(self, batch1, batch2, beta, alpha);
}

Tensor & addcmul__cpu(Tensor& self, const Tensor & tensor1, const Tensor & tensor2, Scalar value) {
  return at::legacy::cpu::_th_addcmul_(self, tensor1, tensor2, value);
}

Tensor & addcdiv__cpu(Tensor& self, const Tensor & tensor1, const Tensor & tensor2, Scalar value) {
  return at::legacy::cpu::_th_addcdiv_(self, tensor1, tensor2, value);
}

Tensor & random__cpu(Tensor& self, int64_t from, int64_t to, Generator * generator) {
  return at::legacy::cpu::_th_random_(self, from, to, generator);
}

Tensor & random__cpu(Tensor& self, int64_t to, Generator * generator) {
  return at::legacy::cpu::_th_random_(self, to, generator);
}

Tensor & random__cpu(Tensor& self, Generator * generator) {
  return at::legacy::cpu::_th_random_(self, generator);
}

<<<<<<< HEAD
Tensor & uniform_cpu_(Tensor& self, double from, double to, Generator * generator) {
  return at::legacy::th::_th_uniform_(self, from, to, generator);
=======
Tensor & uniform__cpu(Tensor& self, double from, double to, Generator * generator) {
  return at::legacy::cpu::_th_uniform_(self, from, to, generator);
>>>>>>> Generate TH functions outside of Type
}

Tensor & normal__cpu(Tensor& self, double mean, double std, Generator * generator) {
  return at::legacy::cpu::_th_normal_(self, mean, std, generator);
}

Tensor & cauchy__cpu(Tensor& self, double median, double sigma, Generator * generator) {
  return at::legacy::cpu::_th_cauchy_(self, median, sigma, generator);
}

Tensor & log_normal__cpu(Tensor& self, double mean, double std, Generator * generator) {
  return at::legacy::cpu::_th_log_normal_(self, mean, std, generator);
}

Tensor & exponential__cpu(Tensor& self, double lambd, Generator * generator) {
  return at::legacy::cpu::_th_exponential_(self, lambd, generator);
}

Tensor & geometric__cpu(Tensor& self, double p, Generator * generator) {
  return at::legacy::cpu::_th_geometric_(self, p, generator);
}

// Functions

Tensor & diag_out_cpu(Tensor & result, const Tensor & self, int64_t diagonal) {
  return at::legacy::cpu::_th_diag_out(result, self, diagonal);
}

Tensor diag_cpu(const Tensor & self, int64_t diagonal) {
  return at::legacy::cpu::_th_diag(self, diagonal);
}

Tensor trace_cpu(const Tensor & self) {
  return at::legacy::cpu::_th_trace(self);
}

Tensor & ne_out_cpu(Tensor & result, const Tensor & self, Scalar other) {
  return at::legacy::cpu::_th_ne_out(result, self, other);
}

Tensor ne_cpu(const Tensor & self, Scalar other) {
  return at::legacy::cpu::_th_ne(self, other);
}

Tensor & ne_out_cpu(Tensor & result, const Tensor & self, const Tensor & other) {
  return at::legacy::cpu::_th_ne_out(result, self, other);
}

Tensor ne_cpu(const Tensor & self, const Tensor & other) {
  return at::legacy::cpu::_th_ne(self, other);
}

Tensor & eq_out_cpu(Tensor & result, const Tensor & self, Scalar other) {
  return at::legacy::cpu::_th_eq_out(result, self, other);
}

Tensor eq_cpu(const Tensor & self, Scalar other) {
  return at::legacy::cpu::_th_eq(self, other);
}

Tensor & eq_out_cpu(Tensor & result, const Tensor & self, const Tensor & other) {
  return at::legacy::cpu::_th_eq_out(result, self, other);
}

Tensor eq_cpu(const Tensor & self, const Tensor & other) {
  return at::legacy::cpu::_th_eq(self, other);
}

Tensor & ge_out_cpu(Tensor & result, const Tensor & self, Scalar other) {
  return at::legacy::cpu::_th_ge_out(result, self, other);
}

Tensor ge_cpu(const Tensor & self, Scalar other) {
  return at::legacy::cpu::_th_ge(self, other);
}

Tensor & ge_out_cpu(Tensor & result, const Tensor & self, const Tensor & other) {
  return at::legacy::cpu::_th_ge_out(result, self, other);
}

Tensor ge_cpu(const Tensor & self, const Tensor & other) {
  return at::legacy::cpu::_th_ge(self, other);
}

Tensor & le_out_cpu(Tensor & result, const Tensor & self, Scalar other) {
  return at::legacy::cpu::_th_le_out(result, self, other);
}

Tensor le_cpu(const Tensor & self, Scalar other) {
  return at::legacy::cpu::_th_le(self, other);
}

Tensor & le_out_cpu(Tensor & result, const Tensor & self, const Tensor & other) {
  return at::legacy::cpu::_th_le_out(result, self, other);
}

Tensor le_cpu(const Tensor & self, const Tensor & other) {
  return at::legacy::cpu::_th_le(self, other);
}

Tensor & gt_out_cpu(Tensor & result, const Tensor & self, Scalar other) {
  return at::legacy::cpu::_th_gt_out(result, self, other);
}

Tensor gt_cpu(const Tensor & self, Scalar other) {
  return at::legacy::cpu::_th_gt(self, other);
}

Tensor & gt_out_cpu(Tensor & result, const Tensor & self, const Tensor & other) {
  return at::legacy::cpu::_th_gt_out(result, self, other);
}

Tensor gt_cpu(const Tensor & self, const Tensor & other) {
  return at::legacy::cpu::_th_gt(self, other);
}

Tensor & lt_out_cpu(Tensor & result, const Tensor & self, Scalar other) {
  return at::legacy::cpu::_th_lt_out(result, self, other);
}

Tensor lt_cpu(const Tensor & self, Scalar other) {
  return at::legacy::cpu::_th_lt(self, other);
}

Tensor & lt_out_cpu(Tensor & result, const Tensor & self, const Tensor & other) {
  return at::legacy::cpu::_th_lt_out(result, self, other);
}

Tensor lt_cpu(const Tensor & self, const Tensor & other) {
  return at::legacy::cpu::_th_lt(self, other);
}

Tensor & take_out_cpu(Tensor & result, const Tensor & self, const Tensor & index) {
  return at::legacy::cpu::_th_take_out(result, self, index);
}

Tensor take_cpu(const Tensor & self, const Tensor & index) {
  return at::legacy::cpu::_th_take(self, index);
}

Tensor & index_select_out_cpu(Tensor & result, const Tensor & self, int64_t dim, const Tensor & index) {
  return at::legacy::cpu::_th_index_select_out(result, self, dim, index);
}

Tensor index_select_cpu(const Tensor & self, int64_t dim, const Tensor & index) {
  return at::legacy::cpu::_th_index_select(self, dim, index);
}

Tensor & masked_select_out_cpu(Tensor & result, const Tensor & self, const Tensor & mask) {
  return at::legacy::cpu::_th_masked_select_out(result, self, mask);
}

Tensor masked_select_cpu(const Tensor & self, const Tensor & mask) {
  if (mask.dtype() == at::ScalarType::Byte) {
<<<<<<< HEAD
    return at::legacy::th::_th_masked_select(self, mask);
  } else {
    return at::legacy::th::_th_masked_select_bool(self, mask);
  }
=======
  return at::legacy::cpu::_th_masked_select(self, mask);
} else {
  return at::legacy::cpu::_th_masked_select_bool(self, mask);
}
>>>>>>> Generate TH functions outside of Type
}

Tensor & nonzero_out_cpu(Tensor & result, const Tensor & self) {
  return at::legacy::cpu::_th_nonzero_out(result, self);
}

Tensor nonzero_cpu(const Tensor & self) {
  return at::legacy::cpu::_th_nonzero(self);
}

Tensor & gather_out_cpu(Tensor & result, const Tensor & self, int64_t dim, const Tensor & index, bool sparse_grad) {
  return at::legacy::cpu::_th_gather_out(result, self, dim, index);
}

Tensor gather_cpu(const Tensor & self, int64_t dim, const Tensor & index, bool sparse_grad) {
  return at::legacy::cpu::_th_gather(self, dim, index);
}

Tensor & addcmul_out_cpu(Tensor & result, const Tensor & self, const Tensor & tensor1, const Tensor & tensor2, Scalar value) {
  return at::legacy::cpu::_th_addcmul_out(result, self, tensor1, tensor2, value);
}

Tensor addcmul_cpu(const Tensor & self, const Tensor & tensor1, const Tensor & tensor2, Scalar value) {
  return at::legacy::cpu::_th_addcmul(self, tensor1, tensor2, value);
}

Tensor & addcdiv_out_cpu(Tensor & result, const Tensor & self, const Tensor & tensor1, const Tensor & tensor2, Scalar value) {
  return at::legacy::cpu::_th_addcdiv_out(result, self, tensor1, tensor2, value);
}

Tensor addcdiv_cpu(const Tensor & self, const Tensor & tensor1, const Tensor & tensor2, Scalar value) {
  return at::legacy::cpu::_th_addcdiv(self, tensor1, tensor2, value);
}

std::tuple<Tensor &,Tensor &> gels_out_cpu(Tensor & X, Tensor & qr, const Tensor & self, const Tensor & A) {
  return at::legacy::cpu::_th_gels_out(X, qr, self, A);
}

std::tuple<Tensor,Tensor> gels_cpu(const Tensor & self, const Tensor & A) {
  return at::legacy::cpu::_th_gels(self, A);
}

std::tuple<Tensor &,Tensor &> symeig_out_cpu(Tensor & e, Tensor & V, const Tensor & self, bool eigenvectors, bool upper) {
  return at::legacy::cpu::_th_symeig_out(e, V, self, eigenvectors, upper);
}

std::tuple<Tensor,Tensor> symeig_cpu(const Tensor & self, bool eigenvectors, bool upper) {
  return at::legacy::cpu::_th_symeig(self, eigenvectors, upper);
}

std::tuple<Tensor &,Tensor &> eig_out_cpu(Tensor & e, Tensor & v, const Tensor & self, bool eigenvectors) {
  return at::legacy::cpu::_th_eig_out(e, v, self, eigenvectors);
}

std::tuple<Tensor,Tensor> eig_cpu(const Tensor & self, bool eigenvectors) {
  return at::legacy::cpu::_th_eig(self, eigenvectors);
}

std::tuple<Tensor &,Tensor &,Tensor &> svd_out_cpu(Tensor & U, Tensor & S, Tensor & V, const Tensor & self, bool some, bool compute_uv) {
  return at::legacy::cpu::_th_svd_out(U, S, V, self, some, compute_uv);
}

std::tuple<Tensor,Tensor,Tensor> svd_cpu(const Tensor & self, bool some, bool compute_uv) {
  return at::legacy::cpu::_th_svd(self, some, compute_uv);
}

Tensor & cholesky_inverse_out_cpu(Tensor & result, const Tensor & self, bool upper) {
  return at::legacy::cpu::_th_potri_out(result, self, upper);
}

Tensor cholesky_inverse_cpu(const Tensor & self, bool upper) {
  return at::legacy::cpu::_th_potri(self, upper);
}

std::tuple<Tensor &,Tensor &> pstrf_out_cpu(Tensor & u, Tensor & piv, const Tensor & self, bool upper, Scalar tol) {
  return at::legacy::cpu::_th_pstrf_out(u, piv, self, upper, tol);
}

std::tuple<Tensor,Tensor> pstrf_cpu(const Tensor & self, bool upper, Scalar tol) {
  return at::legacy::cpu::_th_pstrf(self, upper, tol);
}

std::tuple<Tensor &,Tensor &> qr_out_cpu(Tensor & Q, Tensor & R, const Tensor & self) {
  return at::legacy::cpu::_th_qr_out(Q, R, self);
}

std::tuple<Tensor,Tensor> qr_cpu(const Tensor & self) {
  return at::legacy::cpu::_th_qr(self);
}

std::tuple<Tensor &,Tensor &> geqrf_out_cpu(Tensor & result0, Tensor & result1, const Tensor & self) {
  return at::legacy::cpu::_th_geqrf_out(result0, result1, self);
}

std::tuple<Tensor,Tensor> geqrf_cpu(const Tensor & self) {
  return at::legacy::cpu::_th_geqrf(self);
}

Tensor & orgqr_out_cpu(Tensor & result, const Tensor & self, const Tensor & input2) {
  return at::legacy::cpu::_th_orgqr_out(result, self, input2);
}

Tensor orgqr_cpu(const Tensor & self, const Tensor & input2) {
  return at::legacy::cpu::_th_orgqr(self, input2);
}

Tensor & ormqr_out_cpu(Tensor & result, const Tensor & self, const Tensor & input2, const Tensor & input3, bool left, bool transpose) {
  return at::legacy::cpu::_th_ormqr_out(result, self, input2, input3, left, transpose);
}

Tensor ormqr_cpu(const Tensor & self, const Tensor & input2, const Tensor & input3, bool left, bool transpose) {
  return at::legacy::cpu::_th_ormqr(self, input2, input3, left, transpose);
}

Tensor & lu_solve_out_cpu(Tensor & result, const Tensor & self, const Tensor & LU_data, const Tensor & LU_pivots) {
  return at::legacy::cpu::_th_btrisolve_out(result, self, LU_data, LU_pivots);
}

Tensor lu_solve_cpu(const Tensor & self, const Tensor & LU_data, const Tensor & LU_pivots) {
  return at::legacy::cpu::_th_btrisolve(self, LU_data, LU_pivots);
}

std::tuple<Tensor,Tensor> _multinomial_alias_setup_cpu(const Tensor & probs) {
  return at::legacy::cpu::_th_multinomial_alias_setup(probs);
}

Tensor _multinomial_alias_draw_cpu(const Tensor & q, const Tensor & J, int64_t num_samples, Generator * generator) {
  return at::legacy::cpu::_th_multinomial_alias_draw(q, J, num_samples, generator);
}

Tensor & multinomial_out_cpu(Tensor & result, const Tensor & self, int64_t num_samples, bool replacement, Generator * generator) {
  return at::legacy::cpu::_th_multinomial_out(result, self, num_samples, replacement, generator);
}

Tensor multinomial_cpu(const Tensor & self, int64_t num_samples, bool replacement, Generator * generator) {
  return at::legacy::cpu::_th_multinomial(self, num_samples, replacement, generator);
}

Tensor & lgamma_out_cpu(Tensor & result, const Tensor & self) {
  return at::legacy::cpu::_th_lgamma_out(result, self);
}

Tensor lgamma_cpu(const Tensor & self) {
  return at::legacy::cpu::_th_lgamma(self);
}

Tensor & digamma_out_cpu(Tensor & result, const Tensor & self) {
  return at::legacy::cpu::_th_digamma_out(result, self);
}
Tensor digamma_cpu(const Tensor & self) {
  return at::legacy::cpu::_th_digamma(self);
}

Tensor & polygamma_out_cpu(Tensor & result, int64_t n, const Tensor & self) {
  return at::legacy::cpu::_th_polygamma_out(result, n, self);
}

Tensor polygamma_cpu(int64_t n, const Tensor & self) {
  return at::legacy::cpu::_th_polygamma(n, self);
}

Tensor & erfinv_out_cpu(Tensor & result, const Tensor & self) {
  return at::legacy::cpu::_th_erfinv_out(result, self);
}

Tensor erfinv_cpu(const Tensor & self) {
  return at::legacy::cpu::_th_erfinv(self);
}

Tensor dist_cpu(const Tensor & self, const Tensor & other, Scalar p) {
  return at::legacy::cpu::_th_dist(self, other, p);
}

Tensor & atan2_out_cpu(Tensor & result, const Tensor & self, const Tensor & other) {
  return at::legacy::cpu::_th_atan2_out(result, self, other);
}

Tensor atan2_cpu(const Tensor & self, const Tensor & other) {
  return at::legacy::cpu::_th_atan2(self, other);
}

Tensor & _histc_out_cpu(Tensor & result, const Tensor & self, int64_t bins, Scalar min, Scalar max) {
  return at::legacy::cpu::_th_histc_out(result, self, bins, min, max);
}

Tensor _histc_cpu(const Tensor & self, int64_t bins, Scalar min, Scalar max) {
  return at::legacy::cpu::_th_histc(self, bins, min, max);
}

Tensor & sign_out_cpu(Tensor & result, const Tensor & self) {
  return at::legacy::cpu::_th_sign_out(result, self);
}

Tensor sign_cpu(const Tensor & self) {
  return at::legacy::cpu::_th_sign(self);
}

Tensor & fmod_out_cpu(Tensor & result, const Tensor & self, Scalar other) {
  return at::legacy::cpu::_th_fmod_out(result, self, other);
}

Tensor fmod_cpu(const Tensor & self, Scalar other) {
  return at::legacy::cpu::_th_fmod(self, other);
}

Tensor & fmod_out_cpu(Tensor & result, const Tensor & self, const Tensor & other) {
  return at::legacy::cpu::_th_fmod_out(result, self, other);
}

Tensor fmod_cpu(const Tensor & self, const Tensor & other) {
  return at::legacy::cpu::_th_fmod(self, other);
}

Tensor & remainder_out_cpu(Tensor & result, const Tensor & self, Scalar other) {
  return at::legacy::cpu::_th_remainder_out(result, self, other);
}

Tensor remainder_cpu(const Tensor & self, Scalar other) {
  return at::legacy::cpu::_th_remainder(self, other);
}

Tensor & remainder_out_cpu(Tensor & result, const Tensor & self, const Tensor & other) {
  return at::legacy::cpu::_th_remainder_out(result, self, other);
}

Tensor remainder_cpu(const Tensor & self, const Tensor & other) {
  return at::legacy::cpu::_th_remainder(self, other);
}

Tensor & min_out_cpu(Tensor & result, const Tensor & self, const Tensor & other) {
  return at::legacy::cpu::_th_min_out(result, self, other);
}

Tensor min_cpu(const Tensor & self, const Tensor & other) {
  return at::legacy::cpu::_th_min(self, other);
}

Tensor min_cpu(const Tensor & self) {
  return at::legacy::cpu::_th_min(self);
}

Tensor & max_out_cpu(Tensor & result, const Tensor & self, const Tensor & other) {
  return at::legacy::cpu::_th_max_out(result, self, other);
}
Tensor max_cpu(const Tensor & self, const Tensor & other) {
  return at::legacy::cpu::_th_max(self, other);
}

Tensor max_cpu(const Tensor & self) {
  return at::legacy::cpu::_th_max(self);
}

std::tuple<Tensor &,Tensor &> sort_out_cpu(Tensor & values, Tensor & indices, const Tensor & self, int64_t dim, bool descending) {
  return at::legacy::cpu::_th_sort_out(values, indices, self, dim, descending);
}

std::tuple<Tensor,Tensor> sort_cpu(const Tensor & self, int64_t dim, bool descending) {
  return at::legacy::cpu::_th_sort(self, dim, descending);
}

Tensor argsort_cpu(const Tensor & self, int64_t dim, bool descending) {
  return std::get<1>(at::legacy::cpu::_th_sort(self, dim, descending));
}

std::tuple<Tensor &,Tensor &> topk_out_cpu(Tensor & values, Tensor & indices, const Tensor & self, int64_t k, int64_t dim, bool largest, bool sorted) {
  return at::legacy::cpu::_th_topk_out(values, indices, self, k, dim, largest, sorted);
}

std::tuple<Tensor,Tensor> topk_cpu(const Tensor & self, int64_t k, int64_t dim, bool largest, bool sorted) {
  return at::legacy::cpu::_th_topk(self, k, dim, largest, sorted);
}

Tensor & renorm_out_cpu(Tensor & result, const Tensor & self, Scalar p, int64_t dim, Scalar maxnorm) {
  return at::legacy::cpu::_th_renorm_out(result, self, p, dim, maxnorm);
}

Tensor renorm_cpu(const Tensor & self, Scalar p, int64_t dim, Scalar maxnorm) {
  return at::legacy::cpu::_th_renorm(self, p, dim, maxnorm);
}

Tensor unfold_cpu(const Tensor & self, int64_t dimension, int64_t size, int64_t step) {
  return at::legacy::cpu::_th_unfold(self, dimension, size, step);
}

bool equal_cpu(const Tensor & self, const Tensor & other) {
  return at::legacy::cpu::_th_equal(self, other);
}

Tensor & pow_out_cpu(Tensor & result, const Tensor & self, const Tensor & exponent) {
  return at::legacy::cpu::_th_pow_out(result, self, exponent);
}

Tensor pow_cpu(const Tensor & self, const Tensor & exponent) {
  return at::legacy::cpu::_th_pow(self, exponent);
}

Tensor & pow_out_cpu(Tensor & result, Scalar self, const Tensor & exponent) {
  return at::legacy::cpu::_th_pow_out(result, self, exponent);
}

Tensor pow_cpu(Scalar self, const Tensor & exponent) {
  return at::legacy::cpu::_th_pow(self, exponent);
}

Tensor & normal_out_cpu(Tensor & output, const Tensor & mean, double std, Generator * generator) {
  return at::legacy::cpu::_th_normal_out(output, mean, std, generator);
}

Tensor normal_cpu(const Tensor & mean, double std, Generator * generator) {
  return at::legacy::cpu::_th_normal(mean, std, generator);
}

Tensor & normal_out_cpu(Tensor & output, double mean, const Tensor & std, Generator * generator) {
  return at::legacy::cpu::_th_normal_out(output, mean, std, generator);
}

Tensor normal_cpu(double mean, const Tensor & std, Generator * generator) {
  return at::legacy::cpu::_th_normal(mean, std, generator);
}

Tensor & normal_out_cpu(Tensor & output, const Tensor & mean, const Tensor & std, Generator * generator) {
  return at::legacy::cpu::_th_normal_out(output, mean, std, generator);
}

Tensor normal_cpu(const Tensor & mean, const Tensor & std, Generator * generator) {
  return at::legacy::cpu::_th_normal(mean, std, generator);
}

Tensor alias_cpu(const Tensor & self) {
  return at::legacy::cpu::_th_alias(self);
}

Tensor & _dirichlet_grad_out_cpu(Tensor & output, const Tensor & x, const Tensor & alpha, const Tensor & total) {
  return at::legacy::cpu::_th_dirichlet_grad_out(output, x, alpha, total);
}

Tensor _dirichlet_grad_cpu(const Tensor & x, const Tensor & alpha, const Tensor & total) {
  return at::legacy::cpu::_th_dirichlet_grad(x, alpha, total);
}

Tensor __and___cpu(const Tensor & self, Scalar other) {
  return at::legacy::cpu::_th_and(self, other);
}

Tensor __and___cpu(const Tensor & self, const Tensor & other) {
  return at::legacy::cpu::_th_and(self, other);
}

Tensor __or___cpu(const Tensor & self, Scalar other) {
  return at::legacy::cpu::_th_or(self, other);
}

Tensor __or___cpu(const Tensor & self, const Tensor & other) {
  return at::legacy::cpu::_th_or(self, other);
}

Tensor __xor___cpu(const Tensor & self, Scalar other) {
  return at::legacy::cpu::_th_xor(self, other);
}

Tensor __xor___cpu(const Tensor & self, const Tensor & other) {
  return at::legacy::cpu::_th_xor(self, other);
}

Tensor __lshift___cpu(const Tensor & self, Scalar other) {
  return at::legacy::cpu::_th_lshift(self, other);
}

Tensor __lshift___cpu(const Tensor & self, const Tensor & other) {
  return at::legacy::cpu::_th_lshift(self, other);
}

Tensor __rshift___cpu(const Tensor & self, Scalar other) {
  return at::legacy::cpu::_th_rshift(self, other);
}

Tensor __rshift___cpu(const Tensor & self, const Tensor & other) {
  return at::legacy::cpu::_th_rshift(self, other);
}

Tensor & __iand___cpu(Tensor & self, Scalar other) {
  return at::legacy::cpu::_th_iand_(self, other);
}

Tensor & __iand___cpu(Tensor & self, const Tensor & other) {
  return at::legacy::cpu::_th_iand_(self, other);
}

Tensor & __ior___cpu(Tensor & self, Scalar other) {
  return at::legacy::cpu::_th_ior_(self, other);
}

Tensor & __ior___cpu(Tensor & self, const Tensor & other) {
  return at::legacy::cpu::_th_ior_(self, other);
}

Tensor & __ixor___cpu(Tensor & self, Scalar other) {
  return at::legacy::cpu::_th_ixor_(self, other);
}

Tensor & __ixor___cpu(Tensor & self, const Tensor & other) {
  return at::legacy::cpu::_th_ixor_(self, other);
}

Tensor & __ilshift___cpu(Tensor & self, Scalar other) {
  return at::legacy::cpu::_th_ilshift_(self, other);
}

Tensor & __ilshift___cpu(Tensor & self, const Tensor & other) {
  return at::legacy::cpu::_th_ilshift_(self, other);
}

Tensor & __irshift___cpu(Tensor & self, Scalar other) {
  return at::legacy::cpu::_th_irshift_(self, other);
}

Tensor & __irshift___cpu(Tensor & self, const Tensor & other) {
  return at::legacy::cpu::_th_irshift_(self, other);
}

Tensor _getri_single_cpu(const Tensor &self) {
  return at::legacy::cpu::_th_getri_single(self);
}

Tensor & _index_copy__cpu(Tensor & self, int64_t dim, const Tensor & index, const Tensor & source) {
  return at::legacy::cpu::_th_index_copy_(self, dim, index, source);
}

Tensor _ger_cpu(const Tensor& self, const Tensor& vec2) {
  return at::legacy::cpu::_th_ger(self, vec2);
}

Tensor& _ger_out_cpu(Tensor& result, const Tensor& self, const Tensor& vec2) {
  return at::legacy::cpu::_th_ger_out(result, self, vec2);
}

Tensor _mm_cpu(const Tensor& self, const Tensor& mat2) {
  return at::legacy::cpu::_th_mm(self, mat2);
}

Tensor & _mm_out_cpu(Tensor& result, const Tensor& self, const Tensor& mat2) {
  return at::legacy::cpu::_th_mm_out(result, self, mat2);
}

Tensor _mv_cpu(const Tensor& self, const Tensor& vec) {
  return at::legacy::cpu::_th_mv(self, vec);
}

Tensor& _mv_out_cpu(Tensor& result, const Tensor& self, const Tensor& vec) {
  return at::legacy::cpu::_th_mv_out(result, self, vec);
}

Tensor _addmv_cpu(const Tensor& self, const Tensor& mat, const Tensor& vec, Scalar beta, Scalar alpha) {
  return at::legacy::cpu::_th_addmv(self, mat, vec, beta, alpha);
}

Tensor& _addmv__cpu(Tensor& self, const Tensor& mat, const Tensor& vec, Scalar beta, Scalar alpha) {
  return at::legacy::cpu::_th_addmv_(self, mat, vec, beta, alpha);
}

Tensor& _addmv_out_cpu(Tensor &result, const Tensor& self, const Tensor& mat, const Tensor& vec, Scalar beta, Scalar alpha) {
  return at::legacy::cpu::_th_addmv_out(result, self, mat, vec, beta, alpha);
}

Tensor _addr_cpu(const Tensor& self, const Tensor& vec1, const Tensor& vec2, Scalar beta, Scalar alpha) {
  return at::legacy::cpu::_th_addr(self, vec1, vec2, beta, alpha);
}

Tensor& _addr__cpu(Tensor& self, const Tensor& vec1, const Tensor& vec2, Scalar beta, Scalar alpha) {
  return at::legacy::cpu::_th_addr_(self, vec1, vec2, beta, alpha);
}

Tensor& _addr_out_cpu(Tensor &result, const Tensor& self, const Tensor& vec1, const Tensor& vec2, Scalar beta, Scalar alpha) {
  return at::legacy::cpu::_th_addr_out(result, self, vec1, vec2, beta, alpha);
}

Tensor _dot_cpu(const Tensor& self, const Tensor& tensor) {
  return at::legacy::cpu::_th_dot(self, tensor);
}

Tensor _cumsum_cpu(const Tensor& self, int64_t dim) {
  return at::legacy::cpu::_th_cumsum(self, dim);
}

Tensor& _cumsum_out_cpu(Tensor& result, const Tensor& self, int64_t dim) {
  return at::legacy::cpu::_th_cumsum_out(result, self, dim);
}

Tensor _cumprod_cpu(const Tensor& self, int64_t dim) {
  return at::legacy::cpu::_th_cumprod(self, dim);
}

Tensor& _cumprod_out_cpu(Tensor& result, const Tensor& self, int64_t dim) {
  return at::legacy::cpu::_th_cumprod_out(result, self, dim);
}

Tensor _var_cpu(const Tensor& self, bool unbiased) {
  return at::legacy::cpu::_th_var(self, unbiased);
}

Tensor _std_cpu(const Tensor& self, bool unbiased) {
  return at::legacy::cpu::_th_std(self, unbiased);
}

Tensor& _addmm_out_cpu(Tensor& result, const Tensor& self, const Tensor& mat1, const Tensor& mat2, Scalar beta, Scalar alpha) {
  return at::legacy::cpu::_th_addmm_out(result, self, mat1, mat2, beta, alpha);
}

Tensor _addmm_cpu(const Tensor& self, const Tensor& mat1, const Tensor& mat2, Scalar beta, Scalar alpha) {
  return at::legacy::cpu::_th_addmm(self, mat1, mat2, beta, alpha);
}

Tensor& _addmm__cpu(Tensor& self, const Tensor& mat1, const Tensor& mat2, Scalar beta, Scalar alpha) {
  return at::legacy::cpu::_th_addmm_(self, mat1, mat2, beta, alpha);
}

Tensor& fill__cpu(Tensor& self, Scalar value) {
  return at::legacy::cpu::_th_fill_(self, value);
}

Tensor& fill__cpu(Tensor& self, const Tensor& value) {
  return at::legacy::cpu::_th_fill_(self, value);
}

Tensor & _cat_out_cpu(Tensor & result, TensorList tensors, int64_t dim) {
  return at::legacy::cpu::_th_cat_out(result, tensors, dim);
}

Tensor _cat_cpu(TensorList tensors, int64_t dim) {
  return at::legacy::cpu::_th_cat(tensors, dim);
}

std::tuple<Tensor, Tensor> _mode_cpu(const Tensor& self, int64_t dim, bool keepdim) {
  return at::legacy::cpu::_th_mode(self, dim, keepdim);
}

std::tuple<Tensor &,Tensor &> _mode_out_cpu(Tensor& values, Tensor& indices,
                                       const Tensor& self, int64_t dim, bool keepdim) {
  return at::legacy::cpu::_th_mode_out(values, indices, self, dim, keepdim);
}

std::tuple<Tensor, Tensor> _max_cpu(const Tensor& self, int64_t dim, bool keepdim) {
  return at::legacy::cpu::_th_max(self, dim, keepdim);
}

std::tuple<Tensor &,Tensor &> _th_max_out_cpu(Tensor& values, Tensor& indices,
                                       const Tensor& self, int64_t dim, bool keepdim) {
  return at::legacy::cpu::_th_max_out(values, indices, self, dim, keepdim);
}

std::tuple<Tensor, Tensor> _min_cpu(const Tensor& self, int64_t dim, bool keepdim) {
  return at::legacy::cpu::_th_min(self, dim, keepdim);
}

std::tuple<Tensor &,Tensor &> _th_min_out_cpu(Tensor& values, Tensor& indices,
                                       const Tensor& self, int64_t dim, bool keepdim) {
  return at::legacy::cpu::_th_min_out(values, indices, self, dim, keepdim);
}

}} // namespace at::native<|MERGE_RESOLUTION|>--- conflicted
+++ resolved
@@ -1,6 +1,8 @@
 #include <ATen/ATen.h>
 #include <ATen/NativeFunctions.h>
 #include <ATen/LegacyTHFunctionsCPU.h>
+
+#include <ATen/native/mkldnn/TensorShape.h>
 
 namespace at { namespace native {
 
@@ -10,53 +12,13 @@
   return self.unsafeGetTensorImpl()->slow_data();
 }
 
-Tensor & set__cpu(Tensor& self, Storage source) {
-  return at::legacy::cpu::_th_set_(self, source);
-}
-
-Tensor & set__cpu(Tensor& self, Storage source, int64_t storage_offset, IntArrayRef size, IntArrayRef stride) {
-  return at::legacy::cpu::_th_set_(self, source, storage_offset, size, stride);
-}
-
-Tensor & set__cpu(Tensor& self, const Tensor & source) {
-  return at::legacy::cpu::_th_set_(self, source);
-}
-
-Tensor & set__cpu(Tensor& self) {
-  return at::legacy::cpu::_th_set_(self);
-}
-
-bool is_set_to_cpu(const Tensor& self, const Tensor & tensor) {
-  return at::legacy::cpu::_th_is_set_to(self, tensor);
-}
-
-Tensor clone_cpu(const Tensor& self) {
-  return at::legacy::cpu::_th_clone(self);
-}
-
-Tensor& resize_as__cpu(Tensor& self, const Tensor& the_template) {
-  return at::legacy::cpu::_th_resize_as_(self, the_template);
-}
-
-Tensor& pow_out_cpu(Tensor& result, const Tensor& self, Scalar exponent) {
-  return at::legacy::cpu::_th_pow_out(result, self, exponent);
-}
-
-Tensor pow_cpu(const Tensor& self, Scalar exponent) {
-  return at::legacy::cpu::_th_pow(self, exponent);
-}
-
-Tensor& zero__cpu(Tensor& self) {
-  return at::legacy::cpu::_th_zero_(self);
-}
-
 Tensor & masked_fill__cpu(Tensor& self, const Tensor & mask, Scalar value) {
   // As we dispatch on self and TH is type-checked, we need different definitions.
   // This can be fixed by moving to ATen.
   if (mask.dtype() == at::ScalarType::Byte) {
-    return at::legacy::cpu::_th_masked_fill_(self, mask, value);
+    return legacy::cpu::_th_masked_fill_(self, mask, value);
   } else {
-    return at::legacy::cpu::_th_masked_fill_bool_(self, mask, value);
+    return legacy::cpu::_th_masked_fill_bool_(self, mask, value);
   }
 }
 
@@ -64,9 +26,9 @@
   // As we dispatch on self and TH is type-checked, we need different definitions.
   // This can be fixed by moving to ATen.
   if (mask.dtype() == at::ScalarType::Byte) {
-    return at::legacy::cpu::_th_masked_fill_(self, mask, value);
+    return legacy::cpu::_th_masked_fill_(self, mask, value);
   } else {
-    return at::legacy::cpu::_th_masked_fill_bool_(self, mask, value);
+    return legacy::cpu::_th_masked_fill_bool_(self, mask, value);
   }
 }
 
@@ -74,905 +36,30 @@
   // As we dispatch on self and TH is type-checked, we need different definitions.
   // This can be fixed by moving to ATen.
   if (mask.dtype() == at::ScalarType::Byte) {
-    return at::legacy::cpu::_th_masked_scatter_(self, mask, source);
+    return legacy::cpu::_th_masked_scatter_(self, mask, source);
   } else {
-    return at::legacy::cpu::_th_masked_scatter_bool_(self, mask, source);
+    return legacy::cpu::_th_masked_scatter_bool_(self, mask, source);
   }
-}
-
-Tensor view_cpu(const Tensor& self, IntArrayRef size) {
-  return at::legacy::cpu::_th_view(self, size);
-}
-
-Tensor & put__cpu(Tensor& self, const Tensor & index, const Tensor & source, bool accumulate) {
-  return at::legacy::cpu::_th_put_(self, index, source, accumulate);
-}
-
-Tensor & index_add__cpu(Tensor& self, int64_t dim, const Tensor & index, const Tensor & source) {
-  return at::legacy::cpu::_th_index_add_(self, dim, index, source);
-}
-
-Tensor & index_fill__cpu(Tensor& self, int64_t dim, const Tensor & index, Scalar value) {
-  return at::legacy::cpu::_th_index_fill_(self, dim, index, value);
-}
-
-Tensor & index_fill__cpu(Tensor& self, int64_t dim, const Tensor & index, const Tensor & value) {
-  return at::legacy::cpu::_th_index_fill_(self, dim, index, value);
-}
-
-Tensor & scatter__cpu(Tensor& self, int64_t dim, const Tensor & index, const Tensor & src) {
-  return at::legacy::cpu::_th_scatter_(self, dim, index, src);
-}
-
-Tensor & scatter__cpu(Tensor& self, int64_t dim, const Tensor & index, Scalar value) {
-  return at::legacy::cpu::_th_scatter_(self, dim, index, value);
-}
-
-Tensor & scatter_add__cpu(Tensor& self, int64_t dim, const Tensor & index, const Tensor & src) {
-  return at::legacy::cpu::_th_scatter_add_(self, dim, index, src);
-}
-
-Tensor & lt__cpu(Tensor& self, Scalar other) {
-  return at::legacy::cpu::_th_lt_(self, other);
-}
-
-Tensor & lt__cpu(Tensor& self, const Tensor & other) {
-  return at::legacy::cpu::_th_lt_(self, other);
-}
-
-Tensor & gt__cpu(Tensor& self, Scalar other) {
-  return at::legacy::cpu::_th_gt_(self, other);
-}
-
-Tensor & gt__cpu(Tensor& self, const Tensor & other) {
-  return at::legacy::cpu::_th_gt_(self, other);
-}
-
-Tensor & le__cpu(Tensor& self, Scalar other) {
-  return at::legacy::cpu::_th_le_(self, other);
-}
-
-Tensor & le__cpu(Tensor& self, const Tensor & other) {
-  return at::legacy::cpu::_th_le_(self, other);
-}
-
-Tensor & ge__cpu(Tensor& self, Scalar other) {
-  return at::legacy::cpu::_th_ge_(self, other);
-}
-
-Tensor & ge__cpu(Tensor& self, const Tensor & other) {
-  return at::legacy::cpu::_th_ge_(self, other);
-}
-
-Tensor & eq__cpu(Tensor& self, Scalar other) {
-  return at::legacy::cpu::_th_eq_(self, other);
-}
-
-Tensor & eq__cpu(Tensor& self, const Tensor & other) {
-  return at::legacy::cpu::_th_eq_(self, other);
-}
-
-Tensor & ne__cpu(Tensor& self, Scalar other) {
-  return at::legacy::cpu::_th_ne_(self, other);
-}
-
-Tensor & ne__cpu(Tensor& self, const Tensor & other) {
-  return at::legacy::cpu::_th_ne_(self, other);
-}
-
-Tensor & lgamma__cpu(Tensor& self) {
-  return at::legacy::cpu::_th_lgamma_(self);
-}
-
-Tensor & atan2__cpu(Tensor& self, const Tensor & other) {
-  return at::legacy::cpu::_th_atan2_(self, other);
-}
-
-Tensor & digamma__cpu(Tensor& self) {
-  return at::legacy::cpu::_th_digamma_(self);
-}
-
-Tensor & polygamma__cpu(Tensor& self, int64_t n) {
-  return at::legacy::cpu::_th_polygamma_(self, n);
-}
-
-Tensor & erfinv__cpu(Tensor& self) {
-  return at::legacy::cpu::_th_erfinv_(self);
-}
-
-Tensor & renorm__cpu(Tensor& self, Scalar p, int64_t dim, Scalar maxnorm) {
-  return at::legacy::cpu::_th_renorm_(self, p, dim, maxnorm);
-}
-
-Tensor & pow__cpu(Tensor& self, Scalar exponent) {
-  return at::legacy::cpu::_th_pow_(self, exponent);
-}
-
-Tensor & pow__cpu(Tensor& self, const Tensor & exponent) {
-  return at::legacy::cpu::_th_pow_(self, exponent);
-}
-
-Tensor & sign__cpu(Tensor& self) {
-  return at::legacy::cpu::_th_sign_(self);
-}
-
-Tensor & fmod__cpu(Tensor& self, Scalar other) {
-  return at::legacy::cpu::_th_fmod_(self, other);
-}
-
-Tensor & fmod__cpu(Tensor& self, const Tensor & other) {
-  return at::legacy::cpu::_th_fmod_(self, other);
-}
-
-Tensor & remainder__cpu(Tensor& self, Scalar other) {
-  return at::legacy::cpu::_th_remainder_(self, other);
-}
-
-Tensor & remainder__cpu(Tensor& self, const Tensor & other) {
-  return at::legacy::cpu::_th_remainder_(self, other);
-}
-
-Tensor & addbmm__cpu(Tensor& self, const Tensor & batch1, const Tensor & batch2, Scalar beta, Scalar alpha) {
-  return at::legacy::cpu::_th_addbmm_(self, batch1, batch2, beta, alpha);
-}
-
-Tensor & addbmm_out_cpu(Tensor & result, const Tensor & self, const Tensor & batch1, const Tensor & batch2, Scalar beta, Scalar alpha) {
-  return at::legacy::cpu::_th_addbmm_out(result, self, batch1, batch2, beta, alpha);
-}
-
-Tensor addbmm_cpu(const Tensor & self, const Tensor & batch1, const Tensor & batch2, Scalar beta, Scalar alpha) {
-  return at::legacy::cpu::_th_addbmm(self, batch1, batch2, beta, alpha);
-}
-
-Tensor & addcmul__cpu(Tensor& self, const Tensor & tensor1, const Tensor & tensor2, Scalar value) {
-  return at::legacy::cpu::_th_addcmul_(self, tensor1, tensor2, value);
-}
-
-Tensor & addcdiv__cpu(Tensor& self, const Tensor & tensor1, const Tensor & tensor2, Scalar value) {
-  return at::legacy::cpu::_th_addcdiv_(self, tensor1, tensor2, value);
-}
-
-Tensor & random__cpu(Tensor& self, int64_t from, int64_t to, Generator * generator) {
-  return at::legacy::cpu::_th_random_(self, from, to, generator);
-}
-
-Tensor & random__cpu(Tensor& self, int64_t to, Generator * generator) {
-  return at::legacy::cpu::_th_random_(self, to, generator);
-}
-
-Tensor & random__cpu(Tensor& self, Generator * generator) {
-  return at::legacy::cpu::_th_random_(self, generator);
-}
-
-<<<<<<< HEAD
-Tensor & uniform_cpu_(Tensor& self, double from, double to, Generator * generator) {
-  return at::legacy::th::_th_uniform_(self, from, to, generator);
-=======
-Tensor & uniform__cpu(Tensor& self, double from, double to, Generator * generator) {
-  return at::legacy::cpu::_th_uniform_(self, from, to, generator);
->>>>>>> Generate TH functions outside of Type
-}
-
-Tensor & normal__cpu(Tensor& self, double mean, double std, Generator * generator) {
-  return at::legacy::cpu::_th_normal_(self, mean, std, generator);
-}
-
-Tensor & cauchy__cpu(Tensor& self, double median, double sigma, Generator * generator) {
-  return at::legacy::cpu::_th_cauchy_(self, median, sigma, generator);
-}
-
-Tensor & log_normal__cpu(Tensor& self, double mean, double std, Generator * generator) {
-  return at::legacy::cpu::_th_log_normal_(self, mean, std, generator);
-}
-
-Tensor & exponential__cpu(Tensor& self, double lambd, Generator * generator) {
-  return at::legacy::cpu::_th_exponential_(self, lambd, generator);
-}
-
-Tensor & geometric__cpu(Tensor& self, double p, Generator * generator) {
-  return at::legacy::cpu::_th_geometric_(self, p, generator);
-}
-
-// Functions
-
-Tensor & diag_out_cpu(Tensor & result, const Tensor & self, int64_t diagonal) {
-  return at::legacy::cpu::_th_diag_out(result, self, diagonal);
-}
-
-Tensor diag_cpu(const Tensor & self, int64_t diagonal) {
-  return at::legacy::cpu::_th_diag(self, diagonal);
-}
-
-Tensor trace_cpu(const Tensor & self) {
-  return at::legacy::cpu::_th_trace(self);
-}
-
-Tensor & ne_out_cpu(Tensor & result, const Tensor & self, Scalar other) {
-  return at::legacy::cpu::_th_ne_out(result, self, other);
-}
-
-Tensor ne_cpu(const Tensor & self, Scalar other) {
-  return at::legacy::cpu::_th_ne(self, other);
-}
-
-Tensor & ne_out_cpu(Tensor & result, const Tensor & self, const Tensor & other) {
-  return at::legacy::cpu::_th_ne_out(result, self, other);
-}
-
-Tensor ne_cpu(const Tensor & self, const Tensor & other) {
-  return at::legacy::cpu::_th_ne(self, other);
-}
-
-Tensor & eq_out_cpu(Tensor & result, const Tensor & self, Scalar other) {
-  return at::legacy::cpu::_th_eq_out(result, self, other);
-}
-
-Tensor eq_cpu(const Tensor & self, Scalar other) {
-  return at::legacy::cpu::_th_eq(self, other);
-}
-
-Tensor & eq_out_cpu(Tensor & result, const Tensor & self, const Tensor & other) {
-  return at::legacy::cpu::_th_eq_out(result, self, other);
-}
-
-Tensor eq_cpu(const Tensor & self, const Tensor & other) {
-  return at::legacy::cpu::_th_eq(self, other);
-}
-
-Tensor & ge_out_cpu(Tensor & result, const Tensor & self, Scalar other) {
-  return at::legacy::cpu::_th_ge_out(result, self, other);
-}
-
-Tensor ge_cpu(const Tensor & self, Scalar other) {
-  return at::legacy::cpu::_th_ge(self, other);
-}
-
-Tensor & ge_out_cpu(Tensor & result, const Tensor & self, const Tensor & other) {
-  return at::legacy::cpu::_th_ge_out(result, self, other);
-}
-
-Tensor ge_cpu(const Tensor & self, const Tensor & other) {
-  return at::legacy::cpu::_th_ge(self, other);
-}
-
-Tensor & le_out_cpu(Tensor & result, const Tensor & self, Scalar other) {
-  return at::legacy::cpu::_th_le_out(result, self, other);
-}
-
-Tensor le_cpu(const Tensor & self, Scalar other) {
-  return at::legacy::cpu::_th_le(self, other);
-}
-
-Tensor & le_out_cpu(Tensor & result, const Tensor & self, const Tensor & other) {
-  return at::legacy::cpu::_th_le_out(result, self, other);
-}
-
-Tensor le_cpu(const Tensor & self, const Tensor & other) {
-  return at::legacy::cpu::_th_le(self, other);
-}
-
-Tensor & gt_out_cpu(Tensor & result, const Tensor & self, Scalar other) {
-  return at::legacy::cpu::_th_gt_out(result, self, other);
-}
-
-Tensor gt_cpu(const Tensor & self, Scalar other) {
-  return at::legacy::cpu::_th_gt(self, other);
-}
-
-Tensor & gt_out_cpu(Tensor & result, const Tensor & self, const Tensor & other) {
-  return at::legacy::cpu::_th_gt_out(result, self, other);
-}
-
-Tensor gt_cpu(const Tensor & self, const Tensor & other) {
-  return at::legacy::cpu::_th_gt(self, other);
-}
-
-Tensor & lt_out_cpu(Tensor & result, const Tensor & self, Scalar other) {
-  return at::legacy::cpu::_th_lt_out(result, self, other);
-}
-
-Tensor lt_cpu(const Tensor & self, Scalar other) {
-  return at::legacy::cpu::_th_lt(self, other);
-}
-
-Tensor & lt_out_cpu(Tensor & result, const Tensor & self, const Tensor & other) {
-  return at::legacy::cpu::_th_lt_out(result, self, other);
-}
-
-Tensor lt_cpu(const Tensor & self, const Tensor & other) {
-  return at::legacy::cpu::_th_lt(self, other);
-}
-
-Tensor & take_out_cpu(Tensor & result, const Tensor & self, const Tensor & index) {
-  return at::legacy::cpu::_th_take_out(result, self, index);
-}
-
-Tensor take_cpu(const Tensor & self, const Tensor & index) {
-  return at::legacy::cpu::_th_take(self, index);
-}
-
-Tensor & index_select_out_cpu(Tensor & result, const Tensor & self, int64_t dim, const Tensor & index) {
-  return at::legacy::cpu::_th_index_select_out(result, self, dim, index);
-}
-
-Tensor index_select_cpu(const Tensor & self, int64_t dim, const Tensor & index) {
-  return at::legacy::cpu::_th_index_select(self, dim, index);
-}
-
-Tensor & masked_select_out_cpu(Tensor & result, const Tensor & self, const Tensor & mask) {
-  return at::legacy::cpu::_th_masked_select_out(result, self, mask);
 }
 
 Tensor masked_select_cpu(const Tensor & self, const Tensor & mask) {
   if (mask.dtype() == at::ScalarType::Byte) {
-<<<<<<< HEAD
-    return at::legacy::th::_th_masked_select(self, mask);
+    return legacy::cpu::_th_masked_select(self, mask);
   } else {
-    return at::legacy::th::_th_masked_select_bool(self, mask);
+    return legacy::cpu::_th_masked_select_bool(self, mask);
   }
-=======
-  return at::legacy::cpu::_th_masked_select(self, mask);
-} else {
-  return at::legacy::cpu::_th_masked_select_bool(self, mask);
-}
->>>>>>> Generate TH functions outside of Type
 }
 
-Tensor & nonzero_out_cpu(Tensor & result, const Tensor & self) {
-  return at::legacy::cpu::_th_nonzero_out(result, self);
-}
-
-Tensor nonzero_cpu(const Tensor & self) {
-  return at::legacy::cpu::_th_nonzero(self);
+Tensor argsort(const Tensor & self, int64_t dim, bool descending) {
+  return std::get<1>(at::sort(self, dim, descending));
 }
 
 Tensor & gather_out_cpu(Tensor & result, const Tensor & self, int64_t dim, const Tensor & index, bool sparse_grad) {
-  return at::legacy::cpu::_th_gather_out(result, self, dim, index);
+  return legacy::cpu::_th_gather_out(result, self, dim, index);
 }
 
 Tensor gather_cpu(const Tensor & self, int64_t dim, const Tensor & index, bool sparse_grad) {
-  return at::legacy::cpu::_th_gather(self, dim, index);
-}
-
-Tensor & addcmul_out_cpu(Tensor & result, const Tensor & self, const Tensor & tensor1, const Tensor & tensor2, Scalar value) {
-  return at::legacy::cpu::_th_addcmul_out(result, self, tensor1, tensor2, value);
-}
-
-Tensor addcmul_cpu(const Tensor & self, const Tensor & tensor1, const Tensor & tensor2, Scalar value) {
-  return at::legacy::cpu::_th_addcmul(self, tensor1, tensor2, value);
-}
-
-Tensor & addcdiv_out_cpu(Tensor & result, const Tensor & self, const Tensor & tensor1, const Tensor & tensor2, Scalar value) {
-  return at::legacy::cpu::_th_addcdiv_out(result, self, tensor1, tensor2, value);
-}
-
-Tensor addcdiv_cpu(const Tensor & self, const Tensor & tensor1, const Tensor & tensor2, Scalar value) {
-  return at::legacy::cpu::_th_addcdiv(self, tensor1, tensor2, value);
-}
-
-std::tuple<Tensor &,Tensor &> gels_out_cpu(Tensor & X, Tensor & qr, const Tensor & self, const Tensor & A) {
-  return at::legacy::cpu::_th_gels_out(X, qr, self, A);
-}
-
-std::tuple<Tensor,Tensor> gels_cpu(const Tensor & self, const Tensor & A) {
-  return at::legacy::cpu::_th_gels(self, A);
-}
-
-std::tuple<Tensor &,Tensor &> symeig_out_cpu(Tensor & e, Tensor & V, const Tensor & self, bool eigenvectors, bool upper) {
-  return at::legacy::cpu::_th_symeig_out(e, V, self, eigenvectors, upper);
-}
-
-std::tuple<Tensor,Tensor> symeig_cpu(const Tensor & self, bool eigenvectors, bool upper) {
-  return at::legacy::cpu::_th_symeig(self, eigenvectors, upper);
-}
-
-std::tuple<Tensor &,Tensor &> eig_out_cpu(Tensor & e, Tensor & v, const Tensor & self, bool eigenvectors) {
-  return at::legacy::cpu::_th_eig_out(e, v, self, eigenvectors);
-}
-
-std::tuple<Tensor,Tensor> eig_cpu(const Tensor & self, bool eigenvectors) {
-  return at::legacy::cpu::_th_eig(self, eigenvectors);
-}
-
-std::tuple<Tensor &,Tensor &,Tensor &> svd_out_cpu(Tensor & U, Tensor & S, Tensor & V, const Tensor & self, bool some, bool compute_uv) {
-  return at::legacy::cpu::_th_svd_out(U, S, V, self, some, compute_uv);
-}
-
-std::tuple<Tensor,Tensor,Tensor> svd_cpu(const Tensor & self, bool some, bool compute_uv) {
-  return at::legacy::cpu::_th_svd(self, some, compute_uv);
-}
-
-Tensor & cholesky_inverse_out_cpu(Tensor & result, const Tensor & self, bool upper) {
-  return at::legacy::cpu::_th_potri_out(result, self, upper);
-}
-
-Tensor cholesky_inverse_cpu(const Tensor & self, bool upper) {
-  return at::legacy::cpu::_th_potri(self, upper);
-}
-
-std::tuple<Tensor &,Tensor &> pstrf_out_cpu(Tensor & u, Tensor & piv, const Tensor & self, bool upper, Scalar tol) {
-  return at::legacy::cpu::_th_pstrf_out(u, piv, self, upper, tol);
-}
-
-std::tuple<Tensor,Tensor> pstrf_cpu(const Tensor & self, bool upper, Scalar tol) {
-  return at::legacy::cpu::_th_pstrf(self, upper, tol);
-}
-
-std::tuple<Tensor &,Tensor &> qr_out_cpu(Tensor & Q, Tensor & R, const Tensor & self) {
-  return at::legacy::cpu::_th_qr_out(Q, R, self);
-}
-
-std::tuple<Tensor,Tensor> qr_cpu(const Tensor & self) {
-  return at::legacy::cpu::_th_qr(self);
-}
-
-std::tuple<Tensor &,Tensor &> geqrf_out_cpu(Tensor & result0, Tensor & result1, const Tensor & self) {
-  return at::legacy::cpu::_th_geqrf_out(result0, result1, self);
-}
-
-std::tuple<Tensor,Tensor> geqrf_cpu(const Tensor & self) {
-  return at::legacy::cpu::_th_geqrf(self);
-}
-
-Tensor & orgqr_out_cpu(Tensor & result, const Tensor & self, const Tensor & input2) {
-  return at::legacy::cpu::_th_orgqr_out(result, self, input2);
-}
-
-Tensor orgqr_cpu(const Tensor & self, const Tensor & input2) {
-  return at::legacy::cpu::_th_orgqr(self, input2);
-}
-
-Tensor & ormqr_out_cpu(Tensor & result, const Tensor & self, const Tensor & input2, const Tensor & input3, bool left, bool transpose) {
-  return at::legacy::cpu::_th_ormqr_out(result, self, input2, input3, left, transpose);
-}
-
-Tensor ormqr_cpu(const Tensor & self, const Tensor & input2, const Tensor & input3, bool left, bool transpose) {
-  return at::legacy::cpu::_th_ormqr(self, input2, input3, left, transpose);
-}
-
-Tensor & lu_solve_out_cpu(Tensor & result, const Tensor & self, const Tensor & LU_data, const Tensor & LU_pivots) {
-  return at::legacy::cpu::_th_btrisolve_out(result, self, LU_data, LU_pivots);
-}
-
-Tensor lu_solve_cpu(const Tensor & self, const Tensor & LU_data, const Tensor & LU_pivots) {
-  return at::legacy::cpu::_th_btrisolve(self, LU_data, LU_pivots);
-}
-
-std::tuple<Tensor,Tensor> _multinomial_alias_setup_cpu(const Tensor & probs) {
-  return at::legacy::cpu::_th_multinomial_alias_setup(probs);
-}
-
-Tensor _multinomial_alias_draw_cpu(const Tensor & q, const Tensor & J, int64_t num_samples, Generator * generator) {
-  return at::legacy::cpu::_th_multinomial_alias_draw(q, J, num_samples, generator);
-}
-
-Tensor & multinomial_out_cpu(Tensor & result, const Tensor & self, int64_t num_samples, bool replacement, Generator * generator) {
-  return at::legacy::cpu::_th_multinomial_out(result, self, num_samples, replacement, generator);
-}
-
-Tensor multinomial_cpu(const Tensor & self, int64_t num_samples, bool replacement, Generator * generator) {
-  return at::legacy::cpu::_th_multinomial(self, num_samples, replacement, generator);
-}
-
-Tensor & lgamma_out_cpu(Tensor & result, const Tensor & self) {
-  return at::legacy::cpu::_th_lgamma_out(result, self);
-}
-
-Tensor lgamma_cpu(const Tensor & self) {
-  return at::legacy::cpu::_th_lgamma(self);
-}
-
-Tensor & digamma_out_cpu(Tensor & result, const Tensor & self) {
-  return at::legacy::cpu::_th_digamma_out(result, self);
-}
-Tensor digamma_cpu(const Tensor & self) {
-  return at::legacy::cpu::_th_digamma(self);
-}
-
-Tensor & polygamma_out_cpu(Tensor & result, int64_t n, const Tensor & self) {
-  return at::legacy::cpu::_th_polygamma_out(result, n, self);
-}
-
-Tensor polygamma_cpu(int64_t n, const Tensor & self) {
-  return at::legacy::cpu::_th_polygamma(n, self);
-}
-
-Tensor & erfinv_out_cpu(Tensor & result, const Tensor & self) {
-  return at::legacy::cpu::_th_erfinv_out(result, self);
-}
-
-Tensor erfinv_cpu(const Tensor & self) {
-  return at::legacy::cpu::_th_erfinv(self);
-}
-
-Tensor dist_cpu(const Tensor & self, const Tensor & other, Scalar p) {
-  return at::legacy::cpu::_th_dist(self, other, p);
-}
-
-Tensor & atan2_out_cpu(Tensor & result, const Tensor & self, const Tensor & other) {
-  return at::legacy::cpu::_th_atan2_out(result, self, other);
-}
-
-Tensor atan2_cpu(const Tensor & self, const Tensor & other) {
-  return at::legacy::cpu::_th_atan2(self, other);
-}
-
-Tensor & _histc_out_cpu(Tensor & result, const Tensor & self, int64_t bins, Scalar min, Scalar max) {
-  return at::legacy::cpu::_th_histc_out(result, self, bins, min, max);
-}
-
-Tensor _histc_cpu(const Tensor & self, int64_t bins, Scalar min, Scalar max) {
-  return at::legacy::cpu::_th_histc(self, bins, min, max);
-}
-
-Tensor & sign_out_cpu(Tensor & result, const Tensor & self) {
-  return at::legacy::cpu::_th_sign_out(result, self);
-}
-
-Tensor sign_cpu(const Tensor & self) {
-  return at::legacy::cpu::_th_sign(self);
-}
-
-Tensor & fmod_out_cpu(Tensor & result, const Tensor & self, Scalar other) {
-  return at::legacy::cpu::_th_fmod_out(result, self, other);
-}
-
-Tensor fmod_cpu(const Tensor & self, Scalar other) {
-  return at::legacy::cpu::_th_fmod(self, other);
-}
-
-Tensor & fmod_out_cpu(Tensor & result, const Tensor & self, const Tensor & other) {
-  return at::legacy::cpu::_th_fmod_out(result, self, other);
-}
-
-Tensor fmod_cpu(const Tensor & self, const Tensor & other) {
-  return at::legacy::cpu::_th_fmod(self, other);
-}
-
-Tensor & remainder_out_cpu(Tensor & result, const Tensor & self, Scalar other) {
-  return at::legacy::cpu::_th_remainder_out(result, self, other);
-}
-
-Tensor remainder_cpu(const Tensor & self, Scalar other) {
-  return at::legacy::cpu::_th_remainder(self, other);
-}
-
-Tensor & remainder_out_cpu(Tensor & result, const Tensor & self, const Tensor & other) {
-  return at::legacy::cpu::_th_remainder_out(result, self, other);
-}
-
-Tensor remainder_cpu(const Tensor & self, const Tensor & other) {
-  return at::legacy::cpu::_th_remainder(self, other);
-}
-
-Tensor & min_out_cpu(Tensor & result, const Tensor & self, const Tensor & other) {
-  return at::legacy::cpu::_th_min_out(result, self, other);
-}
-
-Tensor min_cpu(const Tensor & self, const Tensor & other) {
-  return at::legacy::cpu::_th_min(self, other);
-}
-
-Tensor min_cpu(const Tensor & self) {
-  return at::legacy::cpu::_th_min(self);
-}
-
-Tensor & max_out_cpu(Tensor & result, const Tensor & self, const Tensor & other) {
-  return at::legacy::cpu::_th_max_out(result, self, other);
-}
-Tensor max_cpu(const Tensor & self, const Tensor & other) {
-  return at::legacy::cpu::_th_max(self, other);
-}
-
-Tensor max_cpu(const Tensor & self) {
-  return at::legacy::cpu::_th_max(self);
-}
-
-std::tuple<Tensor &,Tensor &> sort_out_cpu(Tensor & values, Tensor & indices, const Tensor & self, int64_t dim, bool descending) {
-  return at::legacy::cpu::_th_sort_out(values, indices, self, dim, descending);
-}
-
-std::tuple<Tensor,Tensor> sort_cpu(const Tensor & self, int64_t dim, bool descending) {
-  return at::legacy::cpu::_th_sort(self, dim, descending);
-}
-
-Tensor argsort_cpu(const Tensor & self, int64_t dim, bool descending) {
-  return std::get<1>(at::legacy::cpu::_th_sort(self, dim, descending));
-}
-
-std::tuple<Tensor &,Tensor &> topk_out_cpu(Tensor & values, Tensor & indices, const Tensor & self, int64_t k, int64_t dim, bool largest, bool sorted) {
-  return at::legacy::cpu::_th_topk_out(values, indices, self, k, dim, largest, sorted);
-}
-
-std::tuple<Tensor,Tensor> topk_cpu(const Tensor & self, int64_t k, int64_t dim, bool largest, bool sorted) {
-  return at::legacy::cpu::_th_topk(self, k, dim, largest, sorted);
-}
-
-Tensor & renorm_out_cpu(Tensor & result, const Tensor & self, Scalar p, int64_t dim, Scalar maxnorm) {
-  return at::legacy::cpu::_th_renorm_out(result, self, p, dim, maxnorm);
-}
-
-Tensor renorm_cpu(const Tensor & self, Scalar p, int64_t dim, Scalar maxnorm) {
-  return at::legacy::cpu::_th_renorm(self, p, dim, maxnorm);
-}
-
-Tensor unfold_cpu(const Tensor & self, int64_t dimension, int64_t size, int64_t step) {
-  return at::legacy::cpu::_th_unfold(self, dimension, size, step);
-}
-
-bool equal_cpu(const Tensor & self, const Tensor & other) {
-  return at::legacy::cpu::_th_equal(self, other);
-}
-
-Tensor & pow_out_cpu(Tensor & result, const Tensor & self, const Tensor & exponent) {
-  return at::legacy::cpu::_th_pow_out(result, self, exponent);
-}
-
-Tensor pow_cpu(const Tensor & self, const Tensor & exponent) {
-  return at::legacy::cpu::_th_pow(self, exponent);
-}
-
-Tensor & pow_out_cpu(Tensor & result, Scalar self, const Tensor & exponent) {
-  return at::legacy::cpu::_th_pow_out(result, self, exponent);
-}
-
-Tensor pow_cpu(Scalar self, const Tensor & exponent) {
-  return at::legacy::cpu::_th_pow(self, exponent);
-}
-
-Tensor & normal_out_cpu(Tensor & output, const Tensor & mean, double std, Generator * generator) {
-  return at::legacy::cpu::_th_normal_out(output, mean, std, generator);
-}
-
-Tensor normal_cpu(const Tensor & mean, double std, Generator * generator) {
-  return at::legacy::cpu::_th_normal(mean, std, generator);
-}
-
-Tensor & normal_out_cpu(Tensor & output, double mean, const Tensor & std, Generator * generator) {
-  return at::legacy::cpu::_th_normal_out(output, mean, std, generator);
-}
-
-Tensor normal_cpu(double mean, const Tensor & std, Generator * generator) {
-  return at::legacy::cpu::_th_normal(mean, std, generator);
-}
-
-Tensor & normal_out_cpu(Tensor & output, const Tensor & mean, const Tensor & std, Generator * generator) {
-  return at::legacy::cpu::_th_normal_out(output, mean, std, generator);
-}
-
-Tensor normal_cpu(const Tensor & mean, const Tensor & std, Generator * generator) {
-  return at::legacy::cpu::_th_normal(mean, std, generator);
-}
-
-Tensor alias_cpu(const Tensor & self) {
-  return at::legacy::cpu::_th_alias(self);
-}
-
-Tensor & _dirichlet_grad_out_cpu(Tensor & output, const Tensor & x, const Tensor & alpha, const Tensor & total) {
-  return at::legacy::cpu::_th_dirichlet_grad_out(output, x, alpha, total);
-}
-
-Tensor _dirichlet_grad_cpu(const Tensor & x, const Tensor & alpha, const Tensor & total) {
-  return at::legacy::cpu::_th_dirichlet_grad(x, alpha, total);
-}
-
-Tensor __and___cpu(const Tensor & self, Scalar other) {
-  return at::legacy::cpu::_th_and(self, other);
-}
-
-Tensor __and___cpu(const Tensor & self, const Tensor & other) {
-  return at::legacy::cpu::_th_and(self, other);
-}
-
-Tensor __or___cpu(const Tensor & self, Scalar other) {
-  return at::legacy::cpu::_th_or(self, other);
-}
-
-Tensor __or___cpu(const Tensor & self, const Tensor & other) {
-  return at::legacy::cpu::_th_or(self, other);
-}
-
-Tensor __xor___cpu(const Tensor & self, Scalar other) {
-  return at::legacy::cpu::_th_xor(self, other);
-}
-
-Tensor __xor___cpu(const Tensor & self, const Tensor & other) {
-  return at::legacy::cpu::_th_xor(self, other);
-}
-
-Tensor __lshift___cpu(const Tensor & self, Scalar other) {
-  return at::legacy::cpu::_th_lshift(self, other);
-}
-
-Tensor __lshift___cpu(const Tensor & self, const Tensor & other) {
-  return at::legacy::cpu::_th_lshift(self, other);
-}
-
-Tensor __rshift___cpu(const Tensor & self, Scalar other) {
-  return at::legacy::cpu::_th_rshift(self, other);
-}
-
-Tensor __rshift___cpu(const Tensor & self, const Tensor & other) {
-  return at::legacy::cpu::_th_rshift(self, other);
-}
-
-Tensor & __iand___cpu(Tensor & self, Scalar other) {
-  return at::legacy::cpu::_th_iand_(self, other);
-}
-
-Tensor & __iand___cpu(Tensor & self, const Tensor & other) {
-  return at::legacy::cpu::_th_iand_(self, other);
-}
-
-Tensor & __ior___cpu(Tensor & self, Scalar other) {
-  return at::legacy::cpu::_th_ior_(self, other);
-}
-
-Tensor & __ior___cpu(Tensor & self, const Tensor & other) {
-  return at::legacy::cpu::_th_ior_(self, other);
-}
-
-Tensor & __ixor___cpu(Tensor & self, Scalar other) {
-  return at::legacy::cpu::_th_ixor_(self, other);
-}
-
-Tensor & __ixor___cpu(Tensor & self, const Tensor & other) {
-  return at::legacy::cpu::_th_ixor_(self, other);
-}
-
-Tensor & __ilshift___cpu(Tensor & self, Scalar other) {
-  return at::legacy::cpu::_th_ilshift_(self, other);
-}
-
-Tensor & __ilshift___cpu(Tensor & self, const Tensor & other) {
-  return at::legacy::cpu::_th_ilshift_(self, other);
-}
-
-Tensor & __irshift___cpu(Tensor & self, Scalar other) {
-  return at::legacy::cpu::_th_irshift_(self, other);
-}
-
-Tensor & __irshift___cpu(Tensor & self, const Tensor & other) {
-  return at::legacy::cpu::_th_irshift_(self, other);
-}
-
-Tensor _getri_single_cpu(const Tensor &self) {
-  return at::legacy::cpu::_th_getri_single(self);
-}
-
-Tensor & _index_copy__cpu(Tensor & self, int64_t dim, const Tensor & index, const Tensor & source) {
-  return at::legacy::cpu::_th_index_copy_(self, dim, index, source);
-}
-
-Tensor _ger_cpu(const Tensor& self, const Tensor& vec2) {
-  return at::legacy::cpu::_th_ger(self, vec2);
-}
-
-Tensor& _ger_out_cpu(Tensor& result, const Tensor& self, const Tensor& vec2) {
-  return at::legacy::cpu::_th_ger_out(result, self, vec2);
-}
-
-Tensor _mm_cpu(const Tensor& self, const Tensor& mat2) {
-  return at::legacy::cpu::_th_mm(self, mat2);
-}
-
-Tensor & _mm_out_cpu(Tensor& result, const Tensor& self, const Tensor& mat2) {
-  return at::legacy::cpu::_th_mm_out(result, self, mat2);
-}
-
-Tensor _mv_cpu(const Tensor& self, const Tensor& vec) {
-  return at::legacy::cpu::_th_mv(self, vec);
-}
-
-Tensor& _mv_out_cpu(Tensor& result, const Tensor& self, const Tensor& vec) {
-  return at::legacy::cpu::_th_mv_out(result, self, vec);
-}
-
-Tensor _addmv_cpu(const Tensor& self, const Tensor& mat, const Tensor& vec, Scalar beta, Scalar alpha) {
-  return at::legacy::cpu::_th_addmv(self, mat, vec, beta, alpha);
-}
-
-Tensor& _addmv__cpu(Tensor& self, const Tensor& mat, const Tensor& vec, Scalar beta, Scalar alpha) {
-  return at::legacy::cpu::_th_addmv_(self, mat, vec, beta, alpha);
-}
-
-Tensor& _addmv_out_cpu(Tensor &result, const Tensor& self, const Tensor& mat, const Tensor& vec, Scalar beta, Scalar alpha) {
-  return at::legacy::cpu::_th_addmv_out(result, self, mat, vec, beta, alpha);
-}
-
-Tensor _addr_cpu(const Tensor& self, const Tensor& vec1, const Tensor& vec2, Scalar beta, Scalar alpha) {
-  return at::legacy::cpu::_th_addr(self, vec1, vec2, beta, alpha);
-}
-
-Tensor& _addr__cpu(Tensor& self, const Tensor& vec1, const Tensor& vec2, Scalar beta, Scalar alpha) {
-  return at::legacy::cpu::_th_addr_(self, vec1, vec2, beta, alpha);
-}
-
-Tensor& _addr_out_cpu(Tensor &result, const Tensor& self, const Tensor& vec1, const Tensor& vec2, Scalar beta, Scalar alpha) {
-  return at::legacy::cpu::_th_addr_out(result, self, vec1, vec2, beta, alpha);
-}
-
-Tensor _dot_cpu(const Tensor& self, const Tensor& tensor) {
-  return at::legacy::cpu::_th_dot(self, tensor);
-}
-
-Tensor _cumsum_cpu(const Tensor& self, int64_t dim) {
-  return at::legacy::cpu::_th_cumsum(self, dim);
-}
-
-Tensor& _cumsum_out_cpu(Tensor& result, const Tensor& self, int64_t dim) {
-  return at::legacy::cpu::_th_cumsum_out(result, self, dim);
-}
-
-Tensor _cumprod_cpu(const Tensor& self, int64_t dim) {
-  return at::legacy::cpu::_th_cumprod(self, dim);
-}
-
-Tensor& _cumprod_out_cpu(Tensor& result, const Tensor& self, int64_t dim) {
-  return at::legacy::cpu::_th_cumprod_out(result, self, dim);
-}
-
-Tensor _var_cpu(const Tensor& self, bool unbiased) {
-  return at::legacy::cpu::_th_var(self, unbiased);
-}
-
-Tensor _std_cpu(const Tensor& self, bool unbiased) {
-  return at::legacy::cpu::_th_std(self, unbiased);
-}
-
-Tensor& _addmm_out_cpu(Tensor& result, const Tensor& self, const Tensor& mat1, const Tensor& mat2, Scalar beta, Scalar alpha) {
-  return at::legacy::cpu::_th_addmm_out(result, self, mat1, mat2, beta, alpha);
-}
-
-Tensor _addmm_cpu(const Tensor& self, const Tensor& mat1, const Tensor& mat2, Scalar beta, Scalar alpha) {
-  return at::legacy::cpu::_th_addmm(self, mat1, mat2, beta, alpha);
-}
-
-Tensor& _addmm__cpu(Tensor& self, const Tensor& mat1, const Tensor& mat2, Scalar beta, Scalar alpha) {
-  return at::legacy::cpu::_th_addmm_(self, mat1, mat2, beta, alpha);
-}
-
-Tensor& fill__cpu(Tensor& self, Scalar value) {
-  return at::legacy::cpu::_th_fill_(self, value);
-}
-
-Tensor& fill__cpu(Tensor& self, const Tensor& value) {
-  return at::legacy::cpu::_th_fill_(self, value);
-}
-
-Tensor & _cat_out_cpu(Tensor & result, TensorList tensors, int64_t dim) {
-  return at::legacy::cpu::_th_cat_out(result, tensors, dim);
-}
-
-Tensor _cat_cpu(TensorList tensors, int64_t dim) {
-  return at::legacy::cpu::_th_cat(tensors, dim);
-}
-
-std::tuple<Tensor, Tensor> _mode_cpu(const Tensor& self, int64_t dim, bool keepdim) {
-  return at::legacy::cpu::_th_mode(self, dim, keepdim);
-}
-
-std::tuple<Tensor &,Tensor &> _mode_out_cpu(Tensor& values, Tensor& indices,
-                                       const Tensor& self, int64_t dim, bool keepdim) {
-  return at::legacy::cpu::_th_mode_out(values, indices, self, dim, keepdim);
-}
-
-std::tuple<Tensor, Tensor> _max_cpu(const Tensor& self, int64_t dim, bool keepdim) {
-  return at::legacy::cpu::_th_max(self, dim, keepdim);
-}
-
-std::tuple<Tensor &,Tensor &> _th_max_out_cpu(Tensor& values, Tensor& indices,
-                                       const Tensor& self, int64_t dim, bool keepdim) {
-  return at::legacy::cpu::_th_max_out(values, indices, self, dim, keepdim);
-}
-
-std::tuple<Tensor, Tensor> _min_cpu(const Tensor& self, int64_t dim, bool keepdim) {
-  return at::legacy::cpu::_th_min(self, dim, keepdim);
-}
-
-std::tuple<Tensor &,Tensor &> _th_min_out_cpu(Tensor& values, Tensor& indices,
-                                       const Tensor& self, int64_t dim, bool keepdim) {
-  return at::legacy::cpu::_th_min_out(values, indices, self, dim, keepdim);
+  return legacy::cpu::_th_gather(self, dim, index);
 }
 
 }} // namespace at::native